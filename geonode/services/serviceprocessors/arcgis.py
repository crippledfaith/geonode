--- conflicted
+++ resolved
@@ -1,4 +1,3 @@
-<<<<<<< HEAD
 #########################################################################
 #
 # Copyright (C) 2018 OSGeo
@@ -337,345 +336,4 @@
 
         self.indexing_method = INDEXED
         self.name = slugify(self.url)[:255]
-        self.title = _title
-=======
-#########################################################################
-#
-# Copyright (C) 2018 OSGeo
-#
-# This program is free software: you can redistribute it and/or modify
-# it under the terms of the GNU General Public License as published by
-# the Free Software Foundation, either version 3 of the License, or
-# (at your option) any later version.
-#
-# This program is distributed in the hope that it will be useful,
-# but WITHOUT ANY WARRANTY; without even the implied warranty of
-# MERCHANTABILITY or FITNESS FOR A PARTICULAR PURPOSE. See the
-# GNU General Public License for more details.
-#
-# You should have received a copy of the GNU General Public License
-# along with this program. If not, see <http://www.gnu.org/licenses/>.
-#
-#########################################################################
-
-"""Utilities for enabling ESRI:ArcGIS:MapServer and ESRI:ArcGIS:ImageServer remote services in geonode."""
-
-import os
-import logging
-import traceback
-
-from uuid import uuid4
-
-from django.conf import settings
-from django.template.defaultfilters import slugify, safe
-from django.utils.translation import ugettext as _
-
-from geonode.base.models import Link
-from geonode.layers.models import Layer
-from geonode.layers.utils import create_thumbnail
-
-from arcrest import MapService as ArcMapService, ImageService as ArcImageService
-
-from .. import enumerations
-from ..enumerations import INDEXED
-from .. import models
-from .. import utils
-from . import base
-
-from collections import namedtuple
-
-logger = logging.getLogger(__name__)
-
-
-MapLayer = namedtuple("MapLayer",
-                      "id, \
-                      title, \
-                      abstract, \
-                      type, \
-                      geometryType, \
-                      copyrightText, \
-                      extent, \
-                      fields, \
-                      minScale, \
-                      maxScale")
-
-
-class ArcMapServiceHandler(base.ServiceHandlerBase):
-    """Remote service handler for ESRI:ArcGIS:MapServer services"""
-
-    service_type = enumerations.REST_MAP
-
-    def __init__(self, url):
-        self.proxy_base = None
-        self.url = url
-        self.parsed_service = ArcMapService(self.url)
-        extent, srs = utils.get_esri_extent(self.parsed_service)
-        try:
-            _sname = utils.get_esri_service_name(self.url)
-            _title_safe = safe(os.path.basename(os.path.normpath(_sname)))
-            _title = _title_safe.replace('_', ' ').strip()
-        except Exception:
-            traceback.print_exc()
-            _title = self.parsed_service.mapName
-        if len(_title) == 0:
-            _title = utils.get_esri_service_name(self.url)
-        # wkt_geometry = utils.bbox2wktpolygon([
-        #     extent['xmin'],
-        #     extent['ymin'],
-        #     extent['xmax'],
-        #     extent['ymax']
-        # ])
-
-        self.indexing_method = INDEXED
-        self.name = slugify(self.url)[:255]
-        self.title = _title
-
-    def create_cascaded_store(self):
-        return None
-
-    def create_geonode_service(self, owner, parent=None):
-        """Create a new geonode.service.models.Service instance
-
-        :arg owner: The user who will own the service instance
-        :type owner: geonode.people.models.Profile
-
-        """
-
-        instance = models.Service(
-            uuid=str(uuid4()),
-            base_url=self.url,
-            proxy_base=self.proxy_base,
-            type=self.service_type,
-            method=self.indexing_method,
-            owner=owner,
-            parent=parent,
-            version=self.parsed_service._json_struct["currentVersion"],
-            name=self.name,
-            title=self.title,
-            abstract=self.parsed_service._json_struct["serviceDescription"] or _(
-                "Not provided"),
-            online_resource=self.parsed_service.url,
-        )
-        return instance
-
-    def get_keywords(self):
-        return self.parsed_service._json_struct["capabilities"].split(",")
-
-    def get_resource(self, resource_id):
-        ll = None
-        try:
-            ll = self.parsed_service.layers[int(resource_id)]
-        except Exception:
-            traceback.print_exc()
-
-        return self._layer_meta(ll) if ll else None
-
-    def get_resources(self):
-        """Return an iterable with the service's resources.
-
-        For WMS we take into account that some layers are just logical groups
-        of metadata and do not return those.
-
-        """
-        try:
-            return self._parse_layers(self.parsed_service.layers)
-        except Exception:
-            traceback.print_exc()
-            return None
-
-    def _parse_layers(self, layers):
-        map_layers = []
-        for l in layers:
-            map_layers.append(self._layer_meta(l))
-            map_layers.extend(self._parse_layers(l.subLayers))
-        return map_layers
-
-    def _layer_meta(self, layer):
-        _ll = {}
-        _ll['id'] = layer.id
-        _ll['title'] = layer.name
-        _ll['abstract'] = layer.name
-        _ll['type'] = layer.type
-        _ll['geometryType'] = layer.geometryType
-        _ll['copyrightText'] = layer.copyrightText
-        _ll['extent'] = layer.extent
-        _ll['fields'] = layer.fields
-        _ll['minScale'] = layer.minScale
-        _ll['maxScale'] = layer.maxScale
-        return MapLayer(**_ll)
-
-    def harvest_resource(self, resource_id, geonode_service):
-        """Harvest a single resource from the service
-
-        This method will try to create new ``geonode.layers.models.Layer``
-        instance (and its related objects too).
-
-        :arg resource_id: The resource's identifier
-        :type resource_id: str
-        :arg geonode_service: The already saved service instance
-        :type geonode_service: geonode.services.models.Service
-
-        """
-        layer_meta = self.get_resource(resource_id)
-        if layer_meta:
-            resource_fields = self._get_indexed_layer_fields(layer_meta)
-            keywords = resource_fields.pop("keywords")
-            existance_test_qs = Layer.objects.filter(
-                name=resource_fields["name"],
-                store=resource_fields["store"],
-                workspace=resource_fields["workspace"]
-            )
-            if existance_test_qs.exists():
-                raise RuntimeError(
-                    "Resource {!r} has already been harvested".format(resource_id))
-            resource_fields["keywords"] = keywords
-            resource_fields["is_approved"] = True
-            resource_fields["is_published"] = True
-            if settings.RESOURCE_PUBLISHING or settings.ADMIN_MODERATE_UPLOADS:
-                resource_fields["is_approved"] = False
-                resource_fields["is_published"] = False
-            geonode_layer = self._create_layer(
-                geonode_service, **resource_fields)
-            # self._enrich_layer_metadata(geonode_layer)
-            self._create_layer_service_link(geonode_layer)
-            # self._create_layer_legend_link(geonode_layer)
-        else:
-            raise RuntimeError(
-                "Resource {!r} cannot be harvested".format(resource_id))
-
-    def has_resources(self):
-        try:
-            return True if len(self.parsed_service.layers) > 0 else False
-        except Exception:
-            traceback.print_exc()
-            return False
-
-    def _offers_geonode_projection(self, srs):
-        geonode_projection = getattr(settings, "DEFAULT_MAP_CRS", "EPSG:3857")
-        return geonode_projection in "EPSG:{}".format(srs)
-
-    def _get_indexed_layer_fields(self, layer_meta):
-        srs = "EPSG:%s" % layer_meta.extent.spatialReference.wkid
-        bbox = utils.decimal_encode([layer_meta.extent.xmin,
-                                     layer_meta.extent.ymin,
-                                     layer_meta.extent.xmax,
-                                     layer_meta.extent.ymax])
-
-        typename = slugify(u"{}-{}".format(
-            layer_meta.id,
-            ''.join(c for c in layer_meta.title if ord(c) < 128)
-        ))
-
-        return {
-            "name": layer_meta.title,
-            "store": self.name,
-            "storeType": "remoteStore",
-            "workspace": "remoteWorkspace",
-            "typename": typename,
-            "alternate": typename,
-            "title": layer_meta.title,
-            "abstract": layer_meta.abstract,
-            "bbox_x0": bbox[0],
-            "bbox_x1": bbox[2],
-            "bbox_y0": bbox[1],
-            "bbox_y1": bbox[3],
-            "srid": srs,
-            "keywords": ['ESRI', 'ArcGIS REST MapServer', layer_meta.title],
-        }
-
-    def _create_layer(self, geonode_service, **resource_fields):
-        # bear in mind that in ``geonode.layers.models`` there is a
-        # ``pre_save_layer`` function handler that is connected to the
-        # ``pre_save`` signal for the Layer model. This handler does a check
-        # for common fields (such as abstract and title) and adds
-        # sensible default values
-        keywords = resource_fields.pop("keywords") or []
-        geonode_layer = Layer(
-            owner=geonode_service.owner,
-            remote_service=geonode_service,
-            uuid=str(uuid4()),
-            **resource_fields
-        )
-        geonode_layer.full_clean()
-        geonode_layer.save()
-        geonode_layer.keywords.add(*keywords)
-        geonode_layer.set_default_permissions()
-        return geonode_layer
-
-    def _create_layer_thumbnail(self, geonode_layer):
-        """Create a thumbnail with a WMS request."""
-        params = {
-            "service": "WMS",
-            "version": self.parsed_service.version,
-            "request": "GetMap",
-            "layers": geonode_layer.alternate,
-            "bbox": geonode_layer.bbox_string,
-            "srs": "EPSG:4326",
-            "width": "200",
-            "height": "150",
-            "format": "image/png",
-            "styles": ""
-        }
-        kvp = "&".join("{}={}".format(*item) for item in params.items())
-        thumbnail_remote_url = "{}?{}".format(
-            geonode_layer.remote_service.service_url, kvp)
-        logger.debug("thumbnail_remote_url: {}".format(thumbnail_remote_url))
-        create_thumbnail(
-            instance=geonode_layer,
-            thumbnail_remote_url=thumbnail_remote_url,
-            thumbnail_create_url=None,
-            check_bbox=False,
-            overwrite=True
-        )
-
-    def _create_layer_service_link(self, geonode_layer):
-        Link.objects.get_or_create(
-            resource=geonode_layer.resourcebase_ptr,
-            url=geonode_layer.ows_url,
-            name="ESRI {}: {} Service".format(
-                geonode_layer.remote_service.type,
-                geonode_layer.store
-            ),
-            defaults={
-                "extension": "html",
-                "name": "ESRI {}: {} Service".format(
-                    geonode_layer.remote_service.type,
-                    geonode_layer.store
-                ),
-                "url": geonode_layer.ows_url,
-                "mime": "text/html",
-                "link_type": "ESRI:{}".format(geonode_layer.remote_service.type),
-            }
-        )
-
-
-class ArcImageServiceHandler(ArcMapServiceHandler):
-    """Remote service handler for ESRI:ArcGIS:ImageService services"""
-
-    service_type = enumerations.REST_IMG
-
-    def __init__(self, url):
-        self.proxy_base = None
-        self.url = url
-        self.parsed_service = ArcImageService(self.url)
-        extent, srs = utils.get_esri_extent(self.parsed_service)
-        try:
-            _sname = utils.get_esri_service_name(self.url)
-            _title_safe = safe(os.path.basename(os.path.normpath(_sname)))
-            _title = _title_safe.replace('_', ' ').strip()
-        except Exception:
-            traceback.print_exc()
-            _title = self.parsed_service.mapName
-        if len(_title) == 0:
-            _title = utils.get_esri_service_name(self.url)
-        # wkt_geometry = utils.bbox2wktpolygon([
-        #     extent['xmin'],
-        #     extent['ymin'],
-        #     extent['xmax'],
-        #     extent['ymax']
-        # ])
-
-        self.indexing_method = INDEXED
-        self.name = slugify(self.url)[:255]
-        self.title = _title
->>>>>>> 1bfbe9ee
+        self.title = _title