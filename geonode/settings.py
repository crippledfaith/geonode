
# -*- coding: utf-8 -*-
#########################################################################
#
# Copyright (C) 2016 OSGeo
#
# This program is free software: you can redistribute it and/or modify
# it under the terms of the GNU General Public License as published by
# the Free Software Foundation, either version 3 of the License, or
# (at your option) any later version.
#
# This program is distributed in the hope that it will be useful,
# but WITHOUT ANY WARRANTY; without even the implied warranty of
# MERCHANTABILITY or FITNESS FOR A PARTICULAR PURPOSE. See the
# GNU General Public License for more details.
#
# You should have received a copy of the GNU General Public License
# along with this program. If not, see <http://www.gnu.org/licenses/>.
#
#########################################################################

# Django settings for the GeoNode project.
import os
import re
import sys
from datetime import timedelta
from distutils.util import strtobool

import dj_database_url
#
# General Django development settings
#
from django.conf.global_settings import DATETIME_INPUT_FORMATS
from geonode import get_version
from kombu import Queue

# GeoNode Version
VERSION = get_version()

# Defines the directory that contains the settings file as the PROJECT_ROOT
# It is used for relative settings elsewhere.
PROJECT_ROOT = os.path.abspath(os.path.dirname(__file__))

# Setting debug to true makes Django serve static media and
# present pretty error pages.
DEBUG = strtobool(os.getenv('DEBUG', 'True'))

# Set to True to load non-minified versions of (static) client dependencies
# Requires to set-up Node and tools that are required for static development
# otherwise it will raise errors for the missing non-minified dependencies
DEBUG_STATIC = strtobool(os.getenv('DEBUG_STATIC', 'False'))

# Define email service on GeoNode
EMAIL_ENABLE = strtobool(os.getenv('EMAIL_ENABLE', 'True'))

if EMAIL_ENABLE:
    EMAIL_BACKEND = 'django.core.mail.backends.smtp.EmailBackend'
    EMAIL_HOST = 'localhost'
    EMAIL_PORT = 25
    EMAIL_HOST_USER = ''
    EMAIL_HOST_PASSWORD = ''
    EMAIL_USE_TLS = False
    DEFAULT_FROM_EMAIL = 'GeoNode <no-reply@geonode.org>'

# This is needed for integration tests, they require
# geonode to be listening for GeoServer auth requests.
os.environ['DJANGO_LIVE_TEST_SERVER_ADDRESS'] = 'localhost:8000'

ALLOWED_HOSTS = ['localhost', 'django'] if os.getenv('ALLOWED_HOSTS') is None \
    else re.split(r' *[,|:|;] *', os.getenv('ALLOWED_HOSTS'))

# AUTH_IP_WHITELIST property limits access to users/groups REST endpoints
# to only whitelisted IP addresses.
#
# Empty list means 'allow all'
#
# If you need to limit 'api' REST calls to only some specific IPs
# fill the list like below:
#
# AUTH_IP_WHITELIST = ['192.168.1.158', '192.168.1.159']
AUTH_IP_WHITELIST = []

# Make this unique, and don't share it with anybody.
_DEFAULT_SECRET_KEY = 'myv-y4#7j-d*p-__@j#*3z@!y24fz8%^z2v6atuy4bo9vqr1_a'
SECRET_KEY = os.getenv('SECRET_KEY', _DEFAULT_SECRET_KEY)

DATABASE_URL = os.getenv(
    'DATABASE_URL',
    'sqlite:///{path}'.format(
        path=os.path.join(PROJECT_ROOT, 'development.db')
    )
)

# DATABASE_URL = 'postgresql://test_geonode:test_geonode@localhost:5432/geonode'

# Defines settings for development

# since GeoDjango is in use, you should use gis-enabled engine, for example:
# 'ENGINE': 'django.contrib.gis.db.backends.postgis'
# see https://docs.djangoproject.com/en/1.8/ref/contrib/gis/db-api/#module-django.contrib.gis.db.backends for
# detailed list of supported backends and notes.
DATABASES = {
    'default': dj_database_url.parse(DATABASE_URL, conn_max_age=600)
}

MANAGERS = ADMINS = os.getenv('ADMINS', [])

# Local time zone for this installation. Choices can be found here:
# http://en.wikipedia.org/wiki/List_of_tz_zones_by_name
# although not all choices may be available on all operating systems.
# If running in a Windows environment this must be set to the same as your
# system time zone.
TIME_ZONE = os.getenv('TIME_ZONE', "America/Chicago")

SITE_ID = int(os.getenv('SITE_ID', '1'))

USE_I18N = strtobool(os.getenv('USE_I18N', 'True'))
USE_L10N = strtobool(os.getenv('USE_I18N', 'True'))

# Language code for this installation. All choices can be found here:
# http://www.i18nguy.com/unicode/language-identifiers.html
LANGUAGE_CODE = os.getenv('LANGUAGE_CODE', "en")


_DEFAULT_LANGUAGES = (
    ('en', 'English'),
    ('es', 'Español'),
    ('it', 'Italiano'),
    ('fr', 'Français'),
    ('de', 'Deutsch'),
    ('el', 'Ελληνικά'),
    ('id', 'Bahasa Indonesia'),
    ('zh-cn', '中文'),
    ('ja', '日本語'),
    ('fa', 'Persian'),
    ('ar', 'Arabic'),
    ('bn', 'Bengali'),
    ('ne', 'Nepali'),
    ('sq', 'Albanian'),
    ('af', 'Afrikaans'),
    ('sw', 'Swahili'),
    ('pt', 'Portuguese'),
    ('pt-br', 'Portuguese (Brazil)'),
    ('ru', 'Russian'),
    ('vi', 'Vietnamese'),
    ('ko', '한국어'),
    ('am', 'Amharic'),
    ('km', 'Khmer'),
    ('pl', 'Polish'),
    ('sv', 'Swedish'),
    ('th', 'ไทย'),
    ('uk', 'Ukranian'),
    ('si', 'Sinhala'),
    ('ta', 'Tamil'),
    ('tl', 'Tagalog'),
)

LANGUAGES = os.getenv('LANGUAGES', _DEFAULT_LANGUAGES)

EXTRA_LANG_INFO = {
    'am': {
        'bidi': False,
        'code': 'am',
        'name': 'Amharic',
        'name_local': 'Amharic',
    },
    'tl': {
        'bidi': False,
        'code': 'tl',
        'name': 'Tagalog',
        'name_local': 'tagalog',
    },
    'ta': {
        'bidi': False,
        'code': 'ta',
        'name': 'Tamil',
        'name_local': u'tamil',
    },
    'si': {
        'bidi': False,
        'code': 'si',
        'name': 'Sinhala',
        'name_local': 'sinhala',
    },
}


AUTH_USER_MODEL = os.getenv('AUTH_USER_MODEL', 'people.Profile')

MODELTRANSLATION_LANGUAGES = ['en', ]

MODELTRANSLATION_DEFAULT_LANGUAGE = 'en'

MODELTRANSLATION_FALLBACK_LANGUAGES = ('en',)

# Absolute path to the directory that holds media.
# Example: "/home/media/media.lawrence.com/"
MEDIA_ROOT = os.getenv('MEDIA_ROOT', os.path.join(PROJECT_ROOT, "uploaded"))

# URL that handles the media served from MEDIA_ROOT. Make sure to use a
# trailing slash if there is a path component (optional in other cases).
# Examples: "http://media.lawrence.com", "http://example.com/media/"
MEDIA_URL = os.getenv('MEDIA_URL', "/uploaded/")
LOCAL_MEDIA_URL = os.getenv('LOCAL_MEDIA_URL', "/uploaded/")

# Absolute path to the directory that holds static files like app media.
# Example: "/home/media/media.lawrence.com/apps/"
STATIC_ROOT = os.getenv('STATIC_ROOT',
                        os.path.join(PROJECT_ROOT, "static_root")
                        )

# URL that handles the static files like app media.
# Example: "http://media.lawrence.com"
STATIC_URL = os.getenv('STATIC_URL', "/static/")

# Additional directories which hold static files
_DEFAULT_STATICFILES_DIRS = [
    os.path.join(PROJECT_ROOT, "static"),
]

STATICFILES_DIRS = os.getenv('STATICFILES_DIRS', _DEFAULT_STATICFILES_DIRS)

# List of finder classes that know how to find static files in
# various locations.
STATICFILES_FINDERS = (
    'django.contrib.staticfiles.finders.FileSystemFinder',
    'django.contrib.staticfiles.finders.AppDirectoriesFinder',
    #    'django.contrib.staticfiles.finders.DefaultStorageFinder',
)

# Location of translation files
_DEFAULT_LOCALE_PATHS = (
    os.path.join(PROJECT_ROOT, "locale"),
)

LOCALE_PATHS = os.getenv('LOCALE_PATHS', _DEFAULT_LOCALE_PATHS)

# Location of url mappings
ROOT_URLCONF = os.getenv('ROOT_URLCONF', 'geonode.urls')

# Login and logout urls override
LOGIN_URL = os.getenv('LOGIN_URL', '/account/login/')
LOGOUT_URL = os.getenv('LOGOUT_URL', '/account/logout/')

LOGIN_REDIRECT_URL = '/'

# Documents application
ALLOWED_DOCUMENT_TYPES = [
    'doc', 'docx', 'gif', 'jpg', 'jpeg', 'ods', 'odt', 'odp', 'pdf', 'png',
    'ppt', 'pptx', 'rar', 'sld', 'tif', 'tiff', 'txt', 'xls', 'xlsx', 'xml',
    'zip', 'gz', 'qml'
]
MAX_DOCUMENT_SIZE = int(os.getenv('MAX_DOCUMENT_SIZE ', '2'))  # MB

# DOCUMENT_TYPE_MAP and DOCUMENT_MIMETYPE_MAP update enumerations in
# documents/enumerations.py and should only
# need to be uncommented if adding other types
# to settings.ALLOWED_DOCUMENT_TYPES

# DOCUMENT_TYPE_MAP = {}
# DOCUMENT_MIMETYPE_MAP = {}

GEONODE_APPS = (
    # GeoNode internal apps
    'geonode.people',
    'geonode.base',
    'geonode.layers',
    'geonode.maps',
    'geonode.proxy',
    'geonode.security',
    'geonode.social',
    'geonode.catalogue',
    'geonode.documents',
    'geonode.api',
    'geonode.groups',
    'geonode.services',

    # QGIS Server Apps
    # 'geonode.qgis_server',

    # GeoServer Apps
    # Geoserver needs to come last because
    # it's signals may rely on other apps' signals.
    'geonode.geoserver',
    'geonode.upload',
    'geonode.tasks',
    'geonode.messaging',

)

GEONODE_CONTRIB_APPS = (
    # GeoNode Contrib Apps
    # 'geonode.contrib.dynamic',
    # 'geonode.contrib.exif',
    # 'geonode.contrib.favorite',
    # 'geonode.contrib.geogig',
    # 'geonode.contrib.geosites',
    # 'geonode.contrib.nlp',
    # 'geonode.contrib.slack',
    # 'geonode.contrib.createlayer',
    # 'geonode.contrib.datastore_shards',
    'geonode.contrib.metadataxsl',
    'geonode.contrib.api_basemaps',
    'geonode.contrib.ows_api',
)

# Uncomment the following line to enable contrib apps
GEONODE_APPS = GEONODE_CONTRIB_APPS + GEONODE_APPS

INSTALLED_APPS = (

    'modeltranslation',

    # Boostrap admin theme
    # 'django_admin_bootstrapped.bootstrap3',
    # 'django_admin_bootstrapped',

    # Apps bundled with Django
    'django.contrib.auth',
    'django.contrib.contenttypes',
    'django.contrib.sessions',
    'django.contrib.sites',
    'django.contrib.admin',
    'django.contrib.sitemaps',
    'django.contrib.staticfiles',
    'django.contrib.messages',
    'django.contrib.humanize',
    'django.contrib.gis',

    # Third party apps

    # Utility
    'pagination',
    'taggit',
    'treebeard',
    'friendlytagloader',
    'geoexplorer',
    'leaflet',
    'django_extensions',
    'django_basic_auth',
    # 'haystack',
    'autocomplete_light',
    'mptt',
    # 'modeltranslation',
    # 'djkombu',
    # 'djcelery',
    # 'kombu.transport.django',

    'storages',
    'floppyforms',

    # Theme
    "pinax_theme_bootstrap",
    'django_forms_bootstrap',

    # Social
    'account',
    'avatar',
    'dialogos',
    # 'pinax.comments',
    'agon_ratings',
    # 'pinax.ratings',
    'announcements',
    'actstream',
    'user_messages',
    'tastypie',
    'polymorphic',
    'guardian',
    'oauth2_provider',
    'corsheaders',

    'invitations',
) + GEONODE_APPS

MONITORING_ENABLED = False

# how long monitoring data should be stored
MONITORING_DATA_TTL = timedelta(days=7)

# this will disable csrf check for notification config views,
# use with caution - for dev purpose only
MONITORING_DISABLE_CSRF = False

LOGGING = {
    'version': 1,
    'disable_existing_loggers': True,
    'formatters': {
        'verbose': {
            'format': '%(levelname)s %(asctime)s %(module)s %(process)d '
                      '%(thread)d %(message)s'
        },
        'simple': {
            'format': '%(message)s',
        },
    },
    'filters': {
        'require_debug_false': {
            '()': 'django.utils.log.RequireDebugFalse'
        }
    },
    'handlers': {
        'console': {
            'level': 'ERROR',
            'class': 'logging.StreamHandler',
            'formatter': 'simple'
        },
        'mail_admins': {
            'level': 'ERROR', 'filters': ['require_debug_false'],
            'class': 'django.utils.log.AdminEmailHandler',
        }
    },
    "loggers": {
        "django": {
            "handlers": ["console"], "level": "ERROR", },
        "geonode": {
            "handlers": ["console"], "level": "ERROR", },
<<<<<<< HEAD
=======
        "geonode.qgis_server": {
            "handlers": ["console"], "level": "ERROR", },
>>>>>>> c1d4f6ca
        "gsconfig.catalog": {
            "handlers": ["console"], "level": "ERROR", },
        "owslib": {
            "handlers": ["console"], "level": "ERROR", },
        "pycsw": {
            "handlers": ["console"], "level": "ERROR", },
    },
}

#
# Customizations to built in Django settings required by GeoNode
#

# Django automatically includes the "templates" dir in all the INSTALLED_APPS.
TEMPLATES = [
    {
        'NAME': 'GeoNode Project Templates',
        'BACKEND': 'django.template.backends.django.DjangoTemplates',
        'DIRS': [os.path.join(PROJECT_ROOT, "templates")],
        'APP_DIRS': True,
        'OPTIONS': {
            'context_processors': [
                'django.contrib.auth.context_processors.auth',
                'django.core.context_processors.debug',
                'django.core.context_processors.i18n',
                'django.core.context_processors.tz',
                'django.core.context_processors.media',
                'django.core.context_processors.static',
                'django.core.context_processors.request',
                'django.contrib.messages.context_processors.messages',
                'account.context_processors.account',
                'geonode.context_processors.resource_urls',
                'geonode.geoserver.context_processors.geoserver_urls',
            ],
            'debug': DEBUG,
        },
    },
]

MIDDLEWARE_CLASSES = (
    'corsheaders.middleware.CorsMiddleware',
    'django.middleware.common.CommonMiddleware',
    'django.contrib.sessions.middleware.SessionMiddleware',
    'django.contrib.messages.middleware.MessageMiddleware',

    # The setting below makes it possible to serve different languages per
    # user depending on things like headers in HTTP requests.
    'django.middleware.locale.LocaleMiddleware',
    'pagination.middleware.PaginationMiddleware',
    'django.middleware.csrf.CsrfViewMiddleware',
    'django.contrib.auth.middleware.AuthenticationMiddleware',
    'django.middleware.clickjacking.XFrameOptionsMiddleware',

    # Security settings
    'django.middleware.security.SecurityMiddleware',

    # This middleware allows to print private layers for the users that have
    # the permissions to view them.
    # It sets temporary the involved layers as public before restoring the
    # permissions.
    # Beware that for few seconds the involved layers are public there could be
    # risks.
    # 'geonode.middleware.PrintProxyMiddleware',

    # If you use SessionAuthenticationMiddleware, be sure it appears before OAuth2TokenMiddleware.
    # SessionAuthenticationMiddleware is NOT required for using
    # django-oauth-toolkit.
    'django.contrib.auth.middleware.SessionAuthenticationMiddleware',
    'oauth2_provider.middleware.OAuth2TokenMiddleware',
)

# Security stuff
MIDDLEWARE_CLASSES += ('django.middleware.security.SecurityMiddleware',)
SESSION_COOKIE_SECURE = False
CSRF_COOKIE_SECURE = False
CSRF_COOKIE_HTTPONLY = False
X_FRAME_OPTIONS = 'DENY'
SECURE_CONTENT_TYPE_NOSNIFF = True
SECURE_BROWSER_XSS_FILTER = True
SECURE_SSL_REDIRECT = False
SECURE_HSTS_SECONDS = 3600
SECURE_HSTS_INCLUDE_SUBDOMAINS = True

# Replacement of default authentication backend in order to support
# permissions per object.
AUTHENTICATION_BACKENDS = (
    'oauth2_provider.backends.OAuth2Backend',
    'django.contrib.auth.backends.ModelBackend',
    'guardian.backends.ObjectPermissionBackend',
)

OAUTH2_PROVIDER = {
    'SCOPES': {
        'read': 'Read scope',
        'write': 'Write scope',
        'groups': 'Access to your groups'
    },

    'CLIENT_ID_GENERATOR_CLASS': 'oauth2_provider.generators.ClientIdGenerator',
}

# authorized exempt urls needed for oauth when GeoNode is set to lockdown
AUTH_EXEMPT_URLS = ('/api/o/*', '/api/roles', '/api/adminRole', '/api/users',)

ANONYMOUS_USER_ID = os.getenv('ANONYMOUS_USER_ID', '-1')
GUARDIAN_GET_INIT_ANONYMOUS_USER = os.getenv(
    'GUARDIAN_GET_INIT_ANONYMOUS_USER',
    'geonode.people.models.get_anonymous_user_instance'
)

# Whether the uplaoded resources should be public and downloadable by default
# or not
DEFAULT_ANONYMOUS_VIEW_PERMISSION = strtobool(
    os.getenv('DEFAULT_ANONYMOUS_VIEW_PERMISSION', 'True')
)
DEFAULT_ANONYMOUS_DOWNLOAD_PERMISSION = strtobool(
    os.getenv('DEFAULT_ANONYMOUS_DOWNLOAD_PERMISSION', 'True')
)

#
# Settings for default search size
#
DEFAULT_SEARCH_SIZE = int(os.getenv('DEFAULT_SEARCH_SIZE', '10'))


#
# Settings for third party apps
#

# Agon Ratings
AGON_RATINGS_CATEGORY_CHOICES = {
    "maps.Map": {
        "map": "How good is this map?"
    },
    "layers.Layer": {
        "layer": "How good is this layer?"
    },
    "documents.Document": {
        "document": "How good is this document?"
    }
}

# Activity Stream
ACTSTREAM_SETTINGS = {
    'FETCH_RELATIONS': True,
    'USE_PREFETCH': False,
    'USE_JSONFIELD': True,
    'GFK_FETCH_DEPTH': 1,
}


# prevent signing up by default
ACCOUNT_OPEN_SIGNUP = True

ACCOUNT_EMAIL_CONFIRMATION_EMAIL = strtobool(
    os.getenv('ACCOUNT_EMAIL_CONFIRMATION_EMAIL', 'False')
)
ACCOUNT_EMAIL_CONFIRMATION_REQUIRED = strtobool(
    os.getenv('ACCOUNT_EMAIL_CONFIRMATION_REQUIRED', 'False')
)
ACCOUNT_APPROVAL_REQUIRED = strtobool(
    os.getenv('ACCOUNT_APPROVAL_REQUIRED', 'False')
)

# Email for users to contact admins.
THEME_ACCOUNT_CONTACT_EMAIL = os.getenv(
    'THEME_ACCOUNT_CONTACT_EMAIL', 'admin@example.com'
)

#
# Test Settings
#

# Setting a custom test runner to avoid running the tests for
# some problematic 3rd party apps
TEST_RUNNER = 'django_nose.NoseTestSuiteRunner'

TEST = 'test' in sys.argv
INTEGRATION = 'geonode.tests.integration' in sys.argv
# Arguments for the test runner
NOSE_ARGS = [
    '--nocapture',
    '--detailed-errors',
]

#
# GeoNode specific settings
#
SITEURL = os.getenv('SITEURL', "http://localhost:8000/")

DEFAULT_WORKSPACE = os.getenv('DEFAULT_WORKSPACE', 'geonode')
CASCADE_WORKSPACE = os.getenv('CASCADE_WORKSPACE', 'geonode')

OGP_URL = os.getenv('OGP_URL', "http://geodata.tufts.edu/solr/select")

# Topic Categories list should not be modified (they are ISO). In case you
# absolutely need it set to True this variable
MODIFY_TOPICCATEGORY = strtobool(os.getenv('MODIFY_TOPICCATEGORY', 'False'))

MISSING_THUMBNAIL = os.getenv(
    'MISSING_THUMBNAIL', 'geonode/img/missing_thumb.png'
)

# Search Snippet Cache Time in Seconds
CACHE_TIME = int(os.getenv('CACHE_TIME', '0'))

GEOSERVER_LOCATION = os.getenv(
    'GEOSERVER_LOCATION', 'http://localhost:8080/geoserver/'
)

GEOSERVER_PUBLIC_LOCATION = os.getenv(
    'GEOSERVER_PUBLIC_LOCATION', 'http://localhost:8000/gs/'
)

OGC_SERVER_DEFAULT_USER = os.getenv(
    'GEOSERVER_ADMIN_USER', 'admin'
)

OGC_SERVER_DEFAULT_PASSWORD = os.getenv(
    'GEOSERVER_ADMIN_PASSWORD', 'geoserver'
)

GEOFENCE_SECURITY_ENABLED = False if TEST and not INTEGRATION else True

# OGC (WMS/WFS/WCS) Server Settings
# OGC (WMS/WFS/WCS) Server Settings
OGC_SERVER = {
    'default': {
        'BACKEND': 'geonode.geoserver',
        'LOCATION': GEOSERVER_LOCATION,
        'LOGIN_ENDPOINT': 'j_spring_oauth2_geonode_login',
        'LOGOUT_ENDPOINT': 'j_spring_oauth2_geonode_logout',
        # PUBLIC_LOCATION needs to be kept like this because in dev mode
        # the proxy won't work and the integration tests will fail
        # the entire block has to be overridden in the local_settings
        'PUBLIC_LOCATION': GEOSERVER_PUBLIC_LOCATION,
        'USER': OGC_SERVER_DEFAULT_USER,
        'PASSWORD': OGC_SERVER_DEFAULT_PASSWORD,
        'MAPFISH_PRINT_ENABLED': True,
        'PRINT_NG_ENABLED': True,
        'GEONODE_SECURITY_ENABLED': True,
        'GEOFENCE_SECURITY_ENABLED': GEOFENCE_SECURITY_ENABLED,
        'GEOGIG_ENABLED': False,
        'WMST_ENABLED': False,
        'BACKEND_WRITE_ENABLED': True,
        'WPS_ENABLED': False,
        'LOG_FILE': '%s/geoserver/data/logs/geoserver.log'
        % os.path.abspath(os.path.join(PROJECT_ROOT, os.pardir)),
        # Set to name of database in DATABASES dictionary to enable
        'DATASTORE': '',  # 'datastore',
        'PG_GEOGIG': False,
        'TIMEOUT': 10  # number of seconds to allow for HTTP requests
    }
}

# Uploader Settings
UPLOADER = {
    'BACKEND': 'geonode.rest',
    'OPTIONS': {
        'TIME_ENABLED': False,
        'MOSAIC_ENABLED': False,
        'GEOGIG_ENABLED': False,
    },
    'SUPPORTED_CRS': [
        'EPSG:4326',
        'EPSG:3785',
        'EPSG:3857',
        'EPSG:900913',
        'EPSG:32647',
        'EPSG:32736'
    ],
    'SUPPORTED_EXT': [
        '.shp',
        '.csv',
        '.kml',
        '.kmz',
        '.json',
        '.geojson',
        '.tif',
        '.tiff',
        '.geotiff',
        '.gml',
        '.xml'
    ]
}

# CSW settings
CATALOGUE = {
    'default': {
        # The underlying CSW implementation
        # default is pycsw in local mode (tied directly to GeoNode Django DB)
        'ENGINE': 'geonode.catalogue.backends.pycsw_local',
        # pycsw in non-local mode
        # 'ENGINE': 'geonode.catalogue.backends.pycsw_http',
        # GeoNetwork opensource
        # 'ENGINE': 'geonode.catalogue.backends.geonetwork',
        # deegree and others
        # 'ENGINE': 'geonode.catalogue.backends.generic',

        # The FULLY QUALIFIED base url to the CSW instance for this GeoNode
        'URL': '%scatalogue/csw' % SITEURL,
        # 'URL': 'http://localhost:8080/geonetwork/srv/en/csw',
        # 'URL': 'http://localhost:8080/deegree-csw-demo-3.0.4/services',

        # login credentials (for GeoNetwork)
        # 'USER': 'admin',
        # 'PASSWORD': 'admin',

        # 'ALTERNATES_ONLY': True,
    }
}

# pycsw settings
PYCSW = {
    # pycsw configuration
    'CONFIGURATION': {
        # uncomment / adjust to override server config system defaults
        # 'server': {
        #    'maxrecords': '10',
        #    'pretty_print': 'true',
        #    'federatedcatalogues': 'http://catalog.data.gov/csw'
        # },
        'metadata:main': {
            'identification_title': 'GeoNode Catalogue',
            'identification_abstract': 'GeoNode is an open source platform' \
            ' that facilitates the creation, sharing, and collaborative use' \
            ' of geospatial data',
            'identification_keywords': 'sdi, catalogue, discovery, metadata,' \
            ' GeoNode',
            'identification_keywords_type': 'theme',
            'identification_fees': 'None',
            'identification_accessconstraints': 'None',
            'provider_name': 'Organization Name',
            'provider_url': SITEURL,
            'contact_name': 'Lastname, Firstname',
            'contact_position': 'Position Title',
            'contact_address': 'Mailing Address',
            'contact_city': 'City',
            'contact_stateorprovince': 'Administrative Area',
            'contact_postalcode': 'Zip or Postal Code',
            'contact_country': 'Country',
            'contact_phone': '+xx-xxx-xxx-xxxx',
            'contact_fax': '+xx-xxx-xxx-xxxx',
            'contact_email': 'Email Address',
            'contact_url': 'Contact URL',
            'contact_hours': 'Hours of Service',
            'contact_instructions': 'During hours of service. Off on ' \
            'weekends.',
            'contact_role': 'pointOfContact',
        },
        'metadata:inspire': {
            'enabled': 'true',
            'languages_supported': 'eng,gre',
            'default_language': 'eng',
            'date': 'YYYY-MM-DD',
            'gemet_keywords': 'Utility and governmental services',
            'conformity_service': 'notEvaluated',
            'contact_name': 'Organization Name',
            'contact_email': 'Email Address',
            'temp_extent': 'YYYY-MM-DD/YYYY-MM-DD',
        }
    }
}

# GeoNode javascript client configuration

# default map projection
# Note: If set to EPSG:4326, then only EPSG:4326 basemaps will work.
DEFAULT_MAP_CRS = "EPSG:3857"

# Where should newly created maps be focused?
DEFAULT_MAP_CENTER = (0, 0)

# How tightly zoomed should newly created maps be?
# 0 = entire world;
# maximum zoom is between 12 and 15 (for Google Maps, coverage varies by area)
DEFAULT_MAP_ZOOM = 0

ALT_OSM_BASEMAPS = os.environ.get('ALT_OSM_BASEMAPS', False)
CARTODB_BASEMAPS = os.environ.get('CARTODB_BASEMAPS', False)
STAMEN_BASEMAPS = os.environ.get('STAMEN_BASEMAPS', False)
THUNDERFOREST_BASEMAPS = os.environ.get('THUNDERFOREST_BASEMAPS', False)
MAPBOX_ACCESS_TOKEN = os.environ.get('MAPBOX_ACCESS_TOKEN', None)
BING_API_KEY = os.environ.get('BING_API_KEY', None)
GOOGLE_API_KEY = os.environ.get('GOOGLE_API_KEY', None)

# handle timestamps like 2017-05-30 16:04:00.719 UTC
DATETIME_INPUT_FORMATS = DATETIME_INPUT_FORMATS +\
    ('%Y-%m-%d %H:%M:%S.%f %Z', '%Y-%m-%dT%H:%M:%S.%f', '%Y-%m-%dT%H:%M:%S%Z')

MAP_BASELAYERS = [{
    "source": {"ptype": "gxp_olsource"},
    "type": "OpenLayers.Layer",
    "args": ["No background"],
    "name": "background",
    "visibility": False,
    "fixed": True,
    "group":"background"
},
    # {
    #     "source": {"ptype": "gxp_olsource"},
    #     "type": "OpenLayers.Layer.XYZ",
    #     "title": "TEST TILE",
    #     "args": ["TEST_TILE", "http://test_tiles/tiles/${z}/${x}/${y}.png"],
    #     "name": "background",
    #     "attribution": "&copy; TEST TILE",
    #     "visibility": False,
    #     "fixed": True,
    #     "group":"background"
    # },
    {
    "source": {"ptype": "gxp_osmsource"},
    "type": "OpenLayers.Layer.OSM",
    "name": "mapnik",
    "visibility": True,
    "fixed": True,
    "group": "background"
}]

DISPLAY_SOCIAL = strtobool(os.getenv('DISPLAY_SOCIAL', 'True'))
DISPLAY_COMMENTS = strtobool(os.getenv('DISPLAY_COMMENTS', 'True'))
DISPLAY_RATINGS = strtobool(os.getenv('DISPLAY_RATINGS', 'True'))
DISPLAY_WMS_LINKS = strtobool(os.getenv('DISPLAY_WMS_LINKS', 'True'))

SOCIAL_ORIGINS = [{
    "label": "Email",
    "url": "mailto:?subject={name}&body={url}",
    "css_class": "email"
}, {
    "label": "Facebook",
    "url": "http://www.facebook.com/sharer.php?u={url}",
    "css_class": "fb"
}, {
    "label": "Twitter",
    "url": "https://twitter.com/share?url={url}&hashtags={hashtags}",
    "css_class": "tw"
}, {
    "label": "Google +",
    "url": "https://plus.google.com/share?url={url}",
    "css_class": "gp"
}]

# CKAN Query String Parameters names pulled from
# http://tinyurl.com/og2jofn
CKAN_ORIGINS = [{
    "label": "Humanitarian Data Exchange (HDX)",
    "url": "https://data.hdx.rwlabs.org/dataset/new?title={name}&"
    "dataset_date={date}&notes={abstract}&caveats={caveats}",
    "css_class": "hdx"
}]
# SOCIAL_ORIGINS.extend(CKAN_ORIGINS)

# Setting TWITTER_CARD to True will enable Twitter Cards
# https://dev.twitter.com/cards/getting-started
# Be sure to replace @GeoNode with your organization or site's twitter handle.
TWITTER_CARD = strtobool(os.getenv('TWITTER_CARD', 'True'))
TWITTER_SITE = '@GeoNode'
TWITTER_HASHTAGS = ['geonode']

OPENGRAPH_ENABLED = strtobool(os.getenv('OPENGRAPH_ENABLED', 'True'))

# Enable Licenses User Interface
# Regardless of selection, license field stil exists as a field in the
# Resourcebase model.
# Detail Display: above, below, never
# Metadata Options: verbose, light, never
LICENSES = {
    'ENABLED': True,
    'DETAIL': 'above',
    'METADATA': 'verbose',
}

SRID = {
    'DETAIL': 'never',
}

SESSION_SERIALIZER = 'django.contrib.sessions.serializers.PickleSerializer'

# Require users to authenticate before using Geonode
LOCKDOWN_GEONODE = strtobool(os.getenv('LOCKDOWN_GEONODE', 'False'))

# Add additional paths (as regular expressions) that don't require
# authentication.
AUTH_EXEMPT_URLS = ()

# A tuple of hosts the proxy can send requests to.
PROXY_ALLOWED_HOSTS = ()

# The proxy to use when making cross origin requests.
PROXY_URL = '/proxy/?url=' if DEBUG else None

# Haystack Search Backend Configuration. To enable,
# first install the following:
# - pip install django-haystack
# - pip install pyelasticsearch
# Set HAYSTACK_SEARCH to True
# Run "python manage.py rebuild_index"
HAYSTACK_SEARCH = strtobool(os.getenv('HAYSTACK_SEARCH', 'False'))
# Avoid permissions prefiltering
SKIP_PERMS_FILTER = strtobool(os.getenv('SKIP_PERMS_FILTER', 'False'))
# Update facet counts from Haystack
HAYSTACK_FACET_COUNTS = strtobool(os.getenv('HAYSTACK_FACET_COUNTS', 'True'))
# HAYSTACK_CONNECTIONS = {
#    'default': {
#        'ENGINE': 'haystack.backends.elasticsearch_backend.'
#        'ElasticsearchSearchEngine',
#        'URL': 'http://127.0.0.1:9200/',
#        'INDEX_NAME': 'geonode',
#        },
#    }
# HAYSTACK_SIGNAL_PROCESSOR = 'haystack.signals.RealtimeSignalProcessor'
# HAYSTACK_SEARCH_RESULTS_PER_PAGE = 20

# Available download formats
DOWNLOAD_FORMATS_METADATA = [
    'Atom', 'DIF', 'Dublin Core', 'ebRIM', 'FGDC', 'ISO',
]
DOWNLOAD_FORMATS_VECTOR = [
    'JPEG', 'PDF', 'PNG', 'Zipped Shapefile', 'GML 2.0', 'GML 3.1.1', 'CSV',
    'Excel', 'GeoJSON', 'KML', 'View in Google Earth', 'Tiles',
    'QGIS layer file (.qlr)',
    'QGIS project file (.qgs)',
]
DOWNLOAD_FORMATS_RASTER = [
    'JPEG',
    'PDF',
    'PNG',
    'ArcGrid',
    'GeoTIFF',
    'Gtopo30',
    'ImageMosaic',
    'KML',
    'View in Google Earth',
    'Tiles',
    'GML',
    'GZIP',
    'QGIS layer file (.qlr)',
    'QGIS project file (.qgs)',
    'Zipped All Files'
]

ACCOUNT_NOTIFY_ON_PASSWORD_CHANGE = strtobool(
    os.getenv('ACCOUNT_NOTIFY_ON_PASSWORD_CHANGE', 'False'))

TASTYPIE_DEFAULT_FORMATS = ['json']

# gravatar settings
AUTO_GENERATE_AVATAR_SIZES = (
    20, 30, 32, 40, 50, 65, 70, 80, 100, 140, 200, 240
)

# Number of results per page listed in the GeoNode search pages
CLIENT_RESULTS_LIMIT = int(os.getenv('CLIENT_RESULTS_LIMIT', '20'))

# Number of items returned by the apis 0 equals no limit
API_LIMIT_PER_PAGE = int(os.getenv('API_LIMIT_PER_PAGE', '200'))
API_INCLUDE_REGIONS_COUNT = strtobool(
    os.getenv('API_INCLUDE_REGIONS_COUNT', 'False'))

LEAFLET_CONFIG = {
    'TILES': [
        # Find tiles at:
        # http://leaflet-extras.github.io/leaflet-providers/preview/

        # Stamen toner lite.
        ('Watercolor',
         'http://{s}.tile.stamen.com/watercolor/{z}/{x}/{y}.png',
         'Map tiles by <a href="http://stamen.com">Stamen Design</a>, \
         <a href="http://creativecommons.org/licenses/by/3.0">CC BY 3.0</a> \
         &mdash; Map data &copy; \
         <a href="http://openstreetmap.org">OpenStreetMap</a> contributors, \
         <a href="http://creativecommons.org/licenses/by-sa/2.0/"> \
         CC-BY-SA</a>'),
        ('Toner Lite',
         'http://{s}.tile.stamen.com/toner-lite/{z}/{x}/{y}.png',
         'Map tiles by <a href="http://stamen.com">Stamen Design</a>, \
         <a href="http://creativecommons.org/licenses/by/3.0">CC BY 3.0</a> \
         &mdash; Map data &copy; \
         <a href="http://openstreetmap.org">OpenStreetMap</a> contributors, \
         <a href="http://creativecommons.org/licenses/by-sa/2.0/"> \
         CC-BY-SA</a>'),
    ],
    'PLUGINS': {
        'esri-leaflet': {
            'js': 'lib/js/esri-leaflet.js',
            'auto-include': True,
        },
        'leaflet-fullscreen': {
            'css': 'lib/css/leaflet.fullscreen.css',
            'js': 'lib/js/Leaflet.fullscreen.min.js',
            'auto-include': True,
        },
        'leaflet-opacity': {
            'css': 'lib/css/Control.Opacity.css',
            'js': 'lib/js/Control.Opacity.js',
            'auto-include': True,
        },
        'leaflet-navbar': {
            'css': 'lib/css/Leaflet.NavBar.css',
            'js': 'lib/js/Leaflet.NavBar.js',
            'auto-include': True,
        },
        'leaflet-measure': {
            'css': 'lib/css/leaflet-measure.css',
            'js': 'lib/js/leaflet-measure.js',
            'auto-include': True,
        },
    },
    'SRID': 3857,
    'RESET_VIEW': False
}

if not DEBUG_STATIC:
    # if not DEBUG_STATIC, use minified css and js
    LEAFLET_CONFIG['PLUGINS'] = {
        'leaflet-plugins': {
            'js': 'lib/js/leaflet-plugins.min.js',
            'css': 'lib/css/leaflet-plugins.min.css',
            'auto-include': True,
        }
    }

# option to enable/disable resource unpublishing for administrators
RESOURCE_PUBLISHING = False

# Settings for EXIF contrib app
EXIF_ENABLED = False

# Settings for NLP contrib app
NLP_ENABLED = False
NLP_LOCATION_THRESHOLD = 1.0
NLP_LIBRARY_PATH = os.getenv('NLP_LIBRARY_PATH', "/opt/MITIE/mitielib")
NLP_MODEL_PATH = os.getenv(
    'NLP_MODEL_PATH', "/opt/MITIE/MITIE-models/english/ner_model.dat")

# Settings for Slack contrib app
SLACK_ENABLED = False
SLACK_WEBHOOK_URLS = [
    "https://hooks.slack.com/services/T000/B000/XX"
]

CACHES = {
    # DUMMY CACHE FOR DEVELOPMENT
    'default': {
        'BACKEND': 'django.core.cache.backends.dummy.DummyCache',
    },
    # MEMCACHED EXAMPLE
    # 'default': {
    #     'BACKEND': 'django.core.cache.backends.memcached.MemcachedCache',
    #     'LOCATION': '127.0.0.1:11211',
    #     },
    # FILECACHE EXAMPLE
    # 'default': {
    #     'BACKEND': 'django.core.cache.backends.filebased.FileBasedCache',
    #     'LOCATION': '/tmp/django_cache',
    #     }
}

LAYER_PREVIEW_LIBRARY = 'geoext'
# LAYER_PREVIEW_LIBRARY = 'leaflet'

SERVICE_UPDATE_INTERVAL = 0

SEARCH_FILTERS = {
    'TEXT_ENABLED': True,
    'TYPE_ENABLED': True,
    'CATEGORIES_ENABLED': True,
    'OWNERS_ENABLED': True,
    'KEYWORDS_ENABLED': True,
    'H_KEYWORDS_ENABLED': True,
    'T_KEYWORDS_ENABLED': True,
    'DATE_ENABLED': True,
    'REGION_ENABLED': True,
    'EXTENT_ENABLED': True,
}

# Make Free-Text Kaywords writable from users or read-only
# - if True only admins can edit free-text kwds from admin dashboard
FREETEXT_KEYWORDS_READONLY = False

# notification settings
NOTIFICATION_ENABLED = True or TEST
PINAX_NOTIFICATIONS_LANGUAGE_MODEL = "account.Account"

# notifications backends
_EMAIL_BACKEND = "pinax.notifications.backends.email.EmailBackend"
PINAX_NOTIFICATIONS_BACKENDS = [
    ("email", _EMAIL_BACKEND),
]

# Queue non-blocking notifications.
PINAX_NOTIFICATIONS_QUEUE_ALL = False
PINAX_NOTIFICATIONS_LOCK_WAIT_TIMEOUT = -1

# explicitly define NOTIFICATION_LOCK_LOCATION
# NOTIFICATION_LOCK_LOCATION = <path>

# pinax.notifications
# or notification
NOTIFICATIONS_MODULE = 'pinax.notifications'

# set to true to have multiple recipients in /message/create/
USER_MESSAGES_ALLOW_MULTIPLE_RECIPIENTS = False

if NOTIFICATION_ENABLED:
    if NOTIFICATIONS_MODULE not in INSTALLED_APPS:
        INSTALLED_APPS += (NOTIFICATIONS_MODULE, )

# async signals can be the same as broker url
# but they should have separate setting anyway
# use amqp:// for local rabbitmq server
ASYNC_SIGNALS_BROKER_URL = 'memory://'

CELERY_BROKER_URL = os.getenv('BROKER_URL', "amqp://")
CELERY_RESULT_BACKEND = None
CELERY_TASK_ALWAYS_EAGER = True  # set this to False in order to run async
CELERY_TASK_IGNORE_RESULT = True
CELERY_TASK_DEFAULT_QUEUE = "default"
CELERY_TASK_DEFAULT_EXCHANGE = "default"
CELERY_TASK_DEFAULT_EXCHANGE_TYPE = "direct"
CELERY_TASK_DEFAULT_ROUTING_KEY = "default"
CELERY_TASK_CREATE_MISSING_QUEUES = True
CELERY_TASK_RESULT_EXPIRES = 1
CELERY_WORKER_DISABLE_RATE_LIMITS = True
CELERY_WORKER_SEND_TASK_EVENTS = False

CELERY_QUEUES = [
    Queue('default', routing_key='default'),
    Queue('cleanup', routing_key='cleanup'),
    Queue('update', routing_key='update'),
    Queue('email', routing_key='email'),
]

# AWS S3 Settings

S3_STATIC_ENABLED = os.environ.get('S3_STATIC_ENABLED', False)
S3_MEDIA_ENABLED = os.environ.get('S3_MEDIA_ENABLED', False)

# Required to run Sync Media to S3
AWS_BUCKET_NAME = os.environ.get('S3_BUCKET_NAME', '')

AWS_STORAGE_BUCKET_NAME = os.environ.get('S3_BUCKET_NAME', '')
AWS_ACCESS_KEY_ID = os.environ.get('AWS_ACCESS_KEY_ID', '')
AWS_SECRET_ACCESS_KEY = os.environ.get('AWS_SECRET_ACCESS_KEY', '')
AWS_S3_BUCKET_DOMAIN = '%s.s3.amazonaws.com' % AWS_STORAGE_BUCKET_NAME

AWS_QUERYSTRING_AUTH = False

if S3_STATIC_ENABLED:
    STATICFILES_LOCATION = 'static'
    STATICFILES_STORAGE = 'storages.backends.s3boto.S3BotoStorage'
    STATIC_URL = "https://%s/%s/" % (AWS_S3_BUCKET_DOMAIN,
                                     STATICFILES_LOCATION)

if S3_MEDIA_ENABLED:
    MEDIAFILES_LOCATION = 'media'
    DEFAULT_FILE_STORAGE = 'storages.backends.s3boto.S3BotoStorage'
    MEDIA_URL = "https://%s/%s/" % (AWS_S3_BUCKET_DOMAIN, MEDIAFILES_LOCATION)


# djcelery.setup_loader()

# There are 3 ways to override GeoNode settings:
# 1. Using environment variables, if your changes to GeoNode are minimal.
# 2. Creating a downstream project, if you are doing a lot of customization.
# 3. Override settings in a local_settings.py file, legacy.
# Load more settings from a file called local_settings.py if it exists
try:
    from geonode.local_settings import *  # flake8: noqa
except ImportError:
    pass


# Load additonal basemaps, see geonode/contrib/api_basemap/README.md
try:
    from geonode.contrib.api_basemaps import *  # flake8: noqa
except ImportError:
    pass

# Require users to authenticate before using Geonode
if LOCKDOWN_GEONODE:
    MIDDLEWARE_CLASSES = MIDDLEWARE_CLASSES + \
        ('geonode.security.middleware.LoginRequiredMiddleware',)

# for windows users check if they didn't set GEOS and GDAL in local_settings.py
# maybe they set it as a windows environment
if os.name == 'nt':
    if "GEOS_LIBRARY_PATH" not in locals() \
            or "GDAL_LIBRARY_PATH" not in locals():
        if os.environ.get("GEOS_LIBRARY_PATH", None) \
                and os.environ.get("GDAL_LIBRARY_PATH", None):
            GEOS_LIBRARY_PATH = os.environ.get('GEOS_LIBRARY_PATH')
            GDAL_LIBRARY_PATH = os.environ.get('GDAL_LIBRARY_PATH')
        else:
            # maybe it will be found regardless if not it will throw 500 error
            from django.contrib.gis.geos import GEOSGeometry  # flake8: noqa


# define the urls after the settings are overridden
USE_GEOSERVER = 'geonode.geoserver' in INSTALLED_APPS
if USE_GEOSERVER:
    PUBLIC_GEOSERVER = {
        "source": {
            "title": "GeoServer - Public Layers",
            "attribution": "&copy; %s" % SITEURL,
            "ptype": "gxp_wmscsource",
            "url": OGC_SERVER['default']['PUBLIC_LOCATION'] + "ows",
            "restUrl": "/gs/rest"
        }
    }
    LOCAL_GEOSERVER = {
        "source": {
            "title": "GeoServer - Private Layers",
            "attribution": "&copy; %s" % SITEURL,
            "ptype": "gxp_wmscsource",
            "url": "/gs/ows",
            "restUrl": "/gs/rest"
        }
    }
    baselayers = MAP_BASELAYERS
    # MAP_BASELAYERS = [PUBLIC_GEOSERVER, LOCAL_GEOSERVER]
    MAP_BASELAYERS = [PUBLIC_GEOSERVER]
    MAP_BASELAYERS.extend(baselayers)

# Keywords thesauri
# e.g. THESAURI = [{'name':'inspire_themes', 'required':True, 'filter':True}, {'name':'inspire_concepts', 'filter':True}, ]
# Required: (boolean, optional, default false) mandatory while editing metadata (not implemented yet)
# Filter: (boolean, optional, default false) a filter option on that thesaurus will appear in the main search page
# THESAURI = [{'name':'inspire_themes', 'required':False, 'filter':True}]
THESAURI = []

# use when geonode.contrib.risks is in installed apps.
RISKS = {'DEFAULT_LOCATION': None,
         'PDF_GENERATOR': {'NAME': 'wkhtml2pdf',
                           'BIN': '/usr/bin/wkhtml2pdf',
                           'ARGS': []}}

# Each uploaded Layer must be approved by an Admin before becoming visible
ADMIN_MODERATE_UPLOADS = False

# add following lines to your local settings to enable monitoring
if MONITORING_ENABLED:
    if 'geonode.contrib.monitoring' not in INSTALLED_APPS:
        INSTALLED_APPS += ('geonode.contrib.monitoring',)
    if 'geonode.contrib.monitoring.middleware.MonitoringMiddleware' not in MIDDLEWARE_CLASSES:
        MIDDLEWARE_CLASSES += \
            ('geonode.contrib.monitoring.middleware.MonitoringMiddleware',)

GEOIP_PATH = os.path.join(PROJECT_ROOT, 'GeoIPCities.dat')
# If this option is enabled, Resources belonging to a Group won't be
# visible by others
GROUP_PRIVATE_RESOURCES = False

# If this option is enabled, Groups will become strictly Mandatory on
# Metadata Wizard
GROUP_MANDATORY_RESOURCES = False

# A boolean which specifies wether to display the email in user's profile
SHOW_PROFILE_EMAIL = False

# Enables cross origin requests for geonode-client
MAP_CLIENT_USE_CROSS_ORIGIN_CREDENTIALS = strtobool(os.getenv(
    'MAP_CLIENT_USE_CROSS_ORIGIN_CREDENTIALS',
    'False'
))

# Choose thumbnail generator -- this is the default generator
THUMBNAIL_GENERATOR = "geonode.layers.utils.create_gs_thumbnail_geonode"<|MERGE_RESOLUTION|>--- conflicted
+++ resolved
@@ -414,11 +414,6 @@
             "handlers": ["console"], "level": "ERROR", },
         "geonode": {
             "handlers": ["console"], "level": "ERROR", },
-<<<<<<< HEAD
-=======
-        "geonode.qgis_server": {
-            "handlers": ["console"], "level": "ERROR", },
->>>>>>> c1d4f6ca
         "gsconfig.catalog": {
             "handlers": ["console"], "level": "ERROR", },
         "owslib": {
