--- conflicted
+++ resolved
@@ -192,73 +192,7 @@
         pass
 
     # Collecting headers and cookies
-<<<<<<< HEAD
-    headers = {}
-    cookies = None
-    csrftoken = None
-
-    if settings.SESSION_COOKIE_NAME in request.COOKIES and is_safe_url(
-            url=raw_url, host=url.hostname):
-        cookies = request.META["HTTP_COOKIE"]
-
-    for cook in request.COOKIES:
-        name = str(cook)
-        value = request.COOKIES.get(name)
-        if name == 'csrftoken':
-            csrftoken = value
-        cook = "%s=%s" % (name, value)
-        cookies = cook if not cookies else (cookies + '; ' + cook)
-
-    csrftoken = get_token(request) if not csrftoken else csrftoken
-
-    if csrftoken:
-        headers['X-Requested-With'] = "XMLHttpRequest"
-        headers['X-CSRFToken'] = csrftoken
-        cook = "%s=%s" % ('csrftoken', csrftoken)
-        cookies = cook if not cookies else (cookies + '; ' + cook)
-
-    if cookies:
-        if 'JSESSIONID' in request.session and request.session['JSESSIONID']:
-            cookies = cookies + '; JSESSIONID=' + \
-                request.session['JSESSIONID']
-        headers['Cookie'] = cookies
-
-    if request.method in ("POST", "PUT") and "CONTENT_TYPE" in request.META:
-        headers["Content-Type"] = request.META["CONTENT_TYPE"]
-
-    access_token = None
-    # we give precedence to obtained from Aithorization headers
-    if 'HTTP_AUTHORIZATION' in request.META:
-        auth_header = request.META.get(
-            'HTTP_AUTHORIZATION',
-            request.META.get('HTTP_AUTHORIZATION2'))
-        if auth_header:
-            access_token = get_token_from_auth_header(auth_header)
-    # otherwise we check if a session is active
-    elif request and request.user.is_authenticated:
-        access_token = get_token_object_from_session(request.session)
-
-        # we extend the token in case the session is active but the token expired
-        if access_token and access_token.is_expired():
-            extend_token(access_token)
-
-    if access_token:
-        headers['Authorization'] = 'Bearer %s' % access_token
-
-    site_url = urlsplit(settings.SITEURL)
-    pragma = "no-cache"
-    referer = request.META[
-        "HTTP_REFERER"] if "HTTP_REFERER" in request.META else \
-        "{scheme}://{netloc}/".format(scheme=site_url.scheme,
-                                      netloc=site_url.netloc)
-    encoding = request.META["HTTP_ACCEPT_ENCODING"] if "HTTP_ACCEPT_ENCODING" in request.META else "gzip"
-    headers.update({"Pragma": pragma,
-                    "Referer": referer,
-                    "Accept-encoding": encoding,
-                    })
-=======
     headers, access_token = get_headers(request, url, raw_url)
->>>>>>> 21a2e26b
 
     # Inject access_token if necessary
     parsed = urlparse(raw_url)
