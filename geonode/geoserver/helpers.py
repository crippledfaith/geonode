# -*- coding: utf-8 -*-
#########################################################################
#
# Copyright (C) 2016 OSGeo
#
# This program is free software: you can redistribute it and/or modify
# it under the terms of the GNU General Public License as published by
# the Free Software Foundation, either version 3 of the License, or
# (at your option) any later version.
#
# This program is distributed in the hope that it will be useful,
# but WITHOUT ANY WARRANTY; without even the implied warranty of
# MERCHANTABILITY or FITNESS FOR A PARTICULAR PURPOSE. See the
# GNU General Public License for more details.
#
# You should have received a copy of the GNU General Public License
# along with this program. If not, see <http://www.gnu.org/licenses/>.
#
#########################################################################

from collections import namedtuple, defaultdict
import datetime
from decimal import Decimal
import errno
from itertools import cycle, izip
import json
import logging
import traceback
import os
from os.path import basename, splitext, isfile
import re
import sys
from threading import local
import time
import uuid
import base64
import httplib2

import urllib
from urlparse import urlsplit, urlparse, urljoin

from agon_ratings.models import OverallRating
from bs4 import BeautifulSoup
from dialogos.models import Comment
from django.conf import settings
from django.contrib.contenttypes.models import ContentType
from django.core.exceptions import ImproperlyConfigured
from django.db.models.signals import pre_delete
from django.template.loader import render_to_string
from django.utils import timezone
from django.utils.translation import ugettext as _
from geoserver.catalog import Catalog, FailedRequestError
from geoserver.resource import FeatureType, Coverage
from geoserver.store import CoverageStore, DataStore, datastore_from_index, \
    coveragestore_from_index, wmsstore_from_index
from geoserver.support import DimensionInfo
from geoserver.workspace import Workspace
from gsimporter import Client
from lxml import etree
from owslib.util import http_post
from owslib.wcs import WebCoverageService
from owslib.wms import WebMapService

from geonode import GeoNodeException
from geonode.layers.enumerations import LAYER_ATTRIBUTE_NUMERIC_DATA_TYPES
from geonode.layers.models import Layer, Attribute, Style
from geonode.security.views import _perms_info_json
from geonode.utils import set_attributes
from geonode.security.utils import set_geowebcache_invalidate_cache
import xml.etree.ElementTree as ET
from django.utils.module_loading import import_string


logger = logging.getLogger(__name__)

if not hasattr(settings, 'OGC_SERVER'):
    msg = (
        'Please configure OGC_SERVER when enabling geonode.geoserver.'
        ' More info can be found at '
        'http://docs.geonode.org/en/master/reference/developers/settings.html#ogc-server')
    raise ImproperlyConfigured(msg)


def check_geoserver_is_up():
    """Verifies all geoserver is running,
       this is needed to be able to upload.
    """
    url = "%s" % ogc_server_settings.LOCATION
    resp, content = http_client.request(url, "GET")
    msg = ('Cannot connect to the GeoServer at %s\nPlease make sure you '
           'have started it.' % url)
    logger.debug(resp)
    assert resp['status'] == '200', msg


def _add_sld_boilerplate(symbolizer):
    """
    Wrap an XML snippet representing a single symbolizer in the appropriate
    elements to make it a valid SLD which applies that symbolizer to all features,
    including format strings to allow interpolating a "name" variable in.
    """
    return """
<StyledLayerDescriptor version="1.0.0" xmlns="http://www.opengis.net/sld" xmlns:ogc="http://www.opengis.net/ogc"
  xmlns:xlink="http://www.w3.org/1999/xlink" xmlns:xsi="http://www.w3.org/2001/XMLSchema-instance"
  xsi:schemaLocation="http://www.opengis.net/sld http://schemas.opengis.net/sld/1.0.0/StyledLayerDescriptor.xsd">
  <NamedLayer>
    <Name>%(name)s</Name>
    <UserStyle>
    <Name>%(name)s</Name>
    <Title>%(name)s</Title>
      <FeatureTypeStyle>
        <Rule>
""" + symbolizer + """
        </Rule>
      </FeatureTypeStyle>
    </UserStyle>
  </NamedLayer>
</StyledLayerDescriptor>
"""


_raster_template = """
<RasterSymbolizer>
    <Opacity>1.0</Opacity>
</RasterSymbolizer>
"""

_polygon_template = """
<PolygonSymbolizer>
  <Fill>
    <CssParameter name="fill">%(bg)s</CssParameter>
  </Fill>
  <Stroke>
    <CssParameter name="stroke">%(fg)s</CssParameter>
    <CssParameter name="stroke-width">0.7</CssParameter>
  </Stroke>
</PolygonSymbolizer>
"""

_line_template = """
<LineSymbolizer>
  <Stroke>
    <CssParameter name="stroke">%(bg)s</CssParameter>
    <CssParameter name="stroke-width">3</CssParameter>
  </Stroke>
</LineSymbolizer>
</Rule>
</FeatureTypeStyle>
<FeatureTypeStyle>
<Rule>
<LineSymbolizer>
  <Stroke>
    <CssParameter name="stroke">%(fg)s</CssParameter>
  </Stroke>
</LineSymbolizer>
"""

_point_template = """
<PointSymbolizer>
  <Graphic>
    <Mark>
      <WellKnownName>%(mark)s</WellKnownName>
      <Fill>
        <CssParameter name="fill">%(bg)s</CssParameter>
      </Fill>
      <Stroke>
        <CssParameter name="stroke">%(fg)s</CssParameter>
      </Stroke>
    </Mark>
    <Size>10</Size>
  </Graphic>
</PointSymbolizer>
"""

_style_templates = dict(
    raster=_add_sld_boilerplate(_raster_template),
    polygon=_add_sld_boilerplate(_polygon_template),
    line=_add_sld_boilerplate(_line_template),
    point=_add_sld_boilerplate(_point_template)
)


def _style_name(resource):
    return _punc.sub("_", resource.store.workspace.name + ":" + resource.name)


def extract_name_from_sld(gs_catalog, sld, sld_file=None):
    try:
        if sld:
            if isfile(sld):
                sld = open(sld, "r").read()
            dom = etree.XML(sld)
        elif sld_file and isfile(sld_file):
            sld = open(sld_file, "r").read()
            dom = etree.parse(sld_file)
    except Exception:
        logger.exception("The uploaded SLD file is not valid XML")
        raise Exception(
            "The uploaded SLD file is not valid XML")

    named_layer = dom.findall(
        "{http://www.opengis.net/sld}NamedLayer")
    user_layer = dom.findall(
        "{http://www.opengis.net/sld}UserLayer")

    el = None
    if named_layer and len(named_layer) > 0:
        user_style = named_layer[0].findall("{http://www.opengis.net/sld}UserStyle")
        if user_style and len(user_style) > 0:
            el = user_style[0].findall("{http://www.opengis.net/sld}Name")
            if len(el) == 0:
                el = user_style[0].findall("{http://www.opengis.net/se}Name")

        if len(el) == 0:
            el = named_layer[0].findall("{http://www.opengis.net/sld}Name")
        if len(el) == 0:
            el = named_layer[0].findall("{http://www.opengis.net/se}Name")

    if not el or len(el) == 0:
        if user_layer and len(user_layer) > 0:
            user_style = user_layer[0].findall("{http://www.opengis.net/sld}UserStyle")
            if user_style and len(user_style) > 0:
                el = user_style[0].findall("{http://www.opengis.net/sld}Name")
                if len(el) == 0:
                    el = user_style[0].findall("{http://www.opengis.net/se}Name")

            if len(el) == 0:
                el = user_layer[0].findall("{http://www.opengis.net/sld}Name")
            if len(el) == 0:
                el = user_layer[0].findall("{http://www.opengis.net/se}Name")

    if not el or len(el) == 0:
        if sld_file:
            return splitext(basename(sld_file))[0]
        else:
            raise Exception(
                "Please provide a name, unable to extract one from the SLD.")

    return el[0].text


def get_sld_for(gs_catalog, layer):
    # GeoServer sometimes fails to associate a style with the data, so
    # for now we default to using a point style.(it works for lines and
    # polygons, hope this doesn't happen for rasters  though)
    gs_layer = None
    _default_style = None
    try:
        _default_style = layer.default_style
    except BaseException:
        traceback.print_exc()
        pass

    if _default_style is None:
        gs_catalog._cache.clear()
        try:
            gs_layer = gs_catalog.get_layer(layer.name)
            name = gs_layer.default_style.name if gs_layer.default_style is not None else "raster"
        except BaseException:
            traceback.print_exc()
            name = None
    else:
        name = _default_style.name

    # Detect geometry type if it is a FeatureType
    if gs_layer and gs_layer.resource and gs_layer.resource.resource_type == 'featureType':
        res = gs_layer.resource
        res.fetch()
        ft = res.store.get_resources(res.name)
        ft.fetch()
        for attr in ft.dom.find("attributes").getchildren():
            attr_binding = attr.find("binding")
            if "jts.geom" in attr_binding.text:
                if "Polygon" in attr_binding.text:
                    name = "polygon"
                elif "Line" in attr_binding.text:
                    name = "line"
                else:
                    name = "point"

    # FIXME: When gsconfig.py exposes the default geometry type for vector
    # layers we should use that rather than guessing based on the auto-detected
    # style.
    if name in _style_templates:
        fg, bg, mark = _style_contexts.next()
        return _style_templates[name] % dict(
            name=layer.name,
            fg=fg,
            bg=bg,
            mark=mark)
    else:
        return None


def fixup_style(cat, resource, style):
    logger.debug("Creating styles for layers associated with [%s]", resource)
    layers = cat.get_layers(resource=resource)
    logger.info("Found %d layers associated with [%s]", len(layers), resource)
    for lyr in layers:
        if lyr.default_style.name in _style_templates:
            logger.info("%s uses a default style, generating a new one", lyr)
            name = _style_name(resource)
            if style is None:
                sld = get_sld_for(cat, lyr)
            else:
                sld = style.read()
            logger.info("Creating style [%s]", name)
            style = cat.create_style(name, sld, overwrite=True, raw=True, workspace=settings.DEFAULT_WORKSPACE)
            style = cat.get_style(name, workspace=settings.DEFAULT_WORKSPACE) or cat.get_style(name)
            lyr.default_style = style
            logger.info("Saving changes to %s", lyr)
            cat.save(lyr)
            logger.info("Successfully updated %s", lyr)


def set_layer_style(saved_layer, title, sld, base_file=None):
    # Check SLD is valid
    try:
        if sld:
            if isfile(sld):
                sld = open(sld, "r").read()
            etree.XML(sld)
        elif base_file and isfile(base_file):
            sld = open(base_file, "r").read()
            etree.parse(base_file)
    except Exception:
        logger.exception("The uploaded SLD file is not valid XML")
        raise Exception(
            "The uploaded SLD file is not valid XML")

    # Check Layer's available styles
    match = None
    styles = list(saved_layer.styles.all()) + [
        saved_layer.default_style]
    for style in styles:
        if style and style.name == saved_layer.name:
            match = style
            break
    cat = gs_catalog
    layer = cat.get_layer(title)
    if match is None:
        try:
            cat.create_style(saved_layer.name, sld, raw=True, workspace=settings.DEFAULT_WORKSPACE)
            style = cat.get_style(saved_layer.name, workspace=settings.DEFAULT_WORKSPACE) or \
                cat.get_style(saved_layer.name)
            if layer and style:
                layer.default_style = style
                cat.save(layer)
                saved_layer.default_style = save_style(style)
                set_geowebcache_invalidate_cache(saved_layer.alternate)
        except Exception as e:
            logger.exception(e)
    else:
        style = cat.get_style(saved_layer.name, workspace=settings.DEFAULT_WORKSPACE) or \
            cat.get_style(saved_layer.name)
        # style.update_body(sld)
        try:
            cat.create_style(saved_layer.name, sld, overwrite=True, raw=True,
                             workspace=settings.DEFAULT_WORKSPACE)
            style = cat.get_style(saved_layer.name, workspace=settings.DEFAULT_WORKSPACE) or \
                cat.get_style(saved_layer.name)
            if layer and style:
                layer.default_style = style
                cat.save(layer)
                saved_layer.default_style = save_style(style)
                set_geowebcache_invalidate_cache(saved_layer.alternate)
        except Exception as e:
            logger.exception(e)


def cascading_delete(cat, layer_name):
    resource = None
    try:
        if layer_name.find(':') != -1 and len(layer_name.split(':')) == 2:
            workspace, name = layer_name.split(':')
            ws = cat.get_workspace(workspace)
            try:
                store = get_store(cat, name, workspace=ws)
            except FailedRequestError:
                if ogc_server_settings.DATASTORE:
                    try:
                        layers = Layer.objects.filter(alternate=layer_name)
                        for layer in layers:
                            store = get_store(cat, layer.store, workspace=ws)
                    except FailedRequestError:
                        logger.debug(
                            'the store was not found in geoserver')
                        return
                else:
                    logger.debug(
                        'the store was not found in geoserver')
                    return
            if ws is None:
                logger.debug(
                    'cascading delete was called on a layer where the workspace was not found')
                return
            resource = cat.get_resource(name, store=store, workspace=workspace)
        else:
            resource = cat.get_resource(layer_name)
    except EnvironmentError as e:
        if e.errno == errno.ECONNREFUSED:
            msg = ('Could not connect to geoserver at "%s"'
                   'to save information for layer "%s"' % (
                       ogc_server_settings.LOCATION, layer_name)
                   )
            logger.warn(msg)
            return None
        else:
            raise e

    if resource is None:
            # If there is no associated resource,
            # this method can not delete anything.
            # Let's return and make a note in the log.
        logger.debug(
            'cascading_delete was called with a non existent resource')
        return
    resource_name = resource.name
    lyr = cat.get_layer(resource_name)
    if(lyr is not None):  # Already deleted
        store = resource.store
        styles = lyr.styles
        try:
            styles = styles + [lyr.default_style]
        except BaseException:
            pass
        gs_styles = [x for x in cat.get_styles()]
        if settings.DEFAULT_WORKSPACE:
            gs_styles = gs_styles + [x for x in cat.get_styles(workspace=settings.DEFAULT_WORKSPACE)]
            ws_styles = []
            for s in styles:
                if s is not None and s.name not in _default_style_names:
                    m = re.search(r'\d+$', s.name)
                    _name = s.name[:-len(m.group())] if m else s.name
                    _s = "%s_%s" % (settings.DEFAULT_WORKSPACE, _name)
                    for _gs in gs_styles:
                        if _s in _gs.name and _gs not in styles:
                            ws_styles.append(_gs)
            styles = styles + ws_styles
        cat.delete(lyr)
        for s in styles:
            if s is not None and s.name not in _default_style_names:
                try:
                    logger.info("Trying to delete Style [%s]" % s.name)
                    cat.delete(s, purge='true')
                    workspace, name = layer_name.split(':') if ':' in layer_name else \
                        (settings.DEFAULT_WORKSPACE, layer_name)
                except FailedRequestError as e:
                    # Trying to delete a shared style will fail
                    # We'll catch the exception and log it.
                    logger.debug(e)

        # Due to a possible bug of geoserver, we need this trick for now
        # TODO: inspect the issue reported by this hack. Should be solved
        #       with GS 2.7+
        try:
            cat.delete(resource, recurse=True)  # This may fail
        except BaseException:
            cat._cache.clear()
            cat.reset()
        #    cat.reload()  # this preservers the integrity of geoserver

        if store.resource_type == 'dataStore' and 'dbtype' in store.connection_parameters and \
                store.connection_parameters['dbtype'] == 'postgis':
            delete_from_postgis(resource_name, store)
        elif store.type and store.type.lower() == 'geogig':
            # Prevent the entire store from being removed when the store is a
            # GeoGig repository.
            return
        else:
            if store.resource_type == 'coverageStore':
                try:
                    logger.info(" - Going to purge the " + store.resource_type + " : " + store.href)
                    cat.reset()  # this resets the coverage readers and unlocks the files
                    cat.delete(store, purge='all', recurse=True)
                    # cat.reload()  # this preservers the integrity of geoserver
                except FailedRequestError as e:
                    # Trying to recursively purge a store may fail
                    # We'll catch the exception and log it.
                    logger.debug(e)
            else:
                try:
                    if not store.get_resources():
                        cat.delete(store, recurse=True)
                except FailedRequestError as e:
                    # Catch the exception and log it.
                    logger.debug(e)


def delete_from_postgis(layer_name, store):
    """
    Delete a table from PostGIS (because Geoserver won't do it yet);
    to be used after deleting a layer from the system.
    """
    import psycopg2

    # we will assume that store/database may change (when using shard for example)
    # but user and password are the ones from settings (DATASTORE_URL)
    db = ogc_server_settings.datastore_db
    db_name = store.connection_parameters['database']
    user = db['USER']
    password = db['PASSWORD']
    host = store.connection_parameters['host']
    port = store.connection_parameters['port']
    conn = None
    try:
        conn = psycopg2.connect(dbname=db_name, user=user, host=host, port=port, password=password)
        cur = conn.cursor()
        cur.execute("SELECT DropGeometryTable ('%s')" % layer_name)
        conn.commit()
    except Exception as e:
        logger.error(
            "Error deleting PostGIS table %s:%s",
            layer_name,
            str(e))
    finally:
        try:
            if conn:
                conn.close()
        except Exception as e:
            logger.error("Error closing PostGIS conn %s:%s", layer_name, str(e))


def gs_slurp(
        ignore_errors=True,
        verbosity=1,
        console=None,
        owner=None,
        workspace=None,
        store=None,
        filter=None,
        skip_unadvertised=False,
        skip_geonode_registered=False,
        remove_deleted=False,
        permissions=None,
        execute_signals=False):
    """Configure the layers available in GeoServer in GeoNode.

       It returns a list of dictionaries with the name of the layer,
       the result of the operation and the errors and traceback if it failed.
    """
    if console is None:
        console = open(os.devnull, 'w')

    if verbosity > 0:
        print >> console, "Inspecting the available layers in GeoServer ..."
    cat = Catalog(ogc_server_settings.internal_rest, _user, _password)
    if workspace is not None:
        workspace = cat.get_workspace(workspace)
        if workspace is None:
            resources = []
        else:
            # obtain the store from within the workspace. if it exists, obtain resources
            # directly from store, otherwise return an empty list:
            if store is not None:
                store = get_store(cat, store, workspace=workspace)
                if store is None:
                    resources = []
                else:
                    resources = cat.get_resources(store=store)
            else:
                resources = cat.get_resources(workspace=workspace)

    elif store is not None:
        store = get_store(cat, store)
        resources = cat.get_resources(store=store)
    else:
        resources = cat.get_resources()
    if remove_deleted:
        resources_for_delete_compare = resources[:]
        workspace_for_delete_compare = workspace
        # filter out layers for delete comparison with GeoNode layers by following criteria:
        # enabled = true, if --skip-unadvertised: advertised = true, but
        # disregard the filter parameter in the case of deleting layers
        resources_for_delete_compare = [
            k for k in resources_for_delete_compare if k.enabled in ["true", True]]
        if skip_unadvertised:
            resources_for_delete_compare = [
                k for k in resources_for_delete_compare if k.advertised in ["true", True]]

    if filter:
        resources = [k for k in resources if filter in k.name]

    # filter out layers depending on enabled, advertised status:
    resources = [k for k in resources if k.enabled in ["true", True]]
    if skip_unadvertised:
        resources = [k for k in resources if k.advertised in ["true", True]]

    # filter out layers already registered in geonode
    layer_names = Layer.objects.all().values_list('alternate', flat=True)
    if skip_geonode_registered:
        resources = [k for k in resources
                     if not '%s:%s' % (k.workspace.name, k.name) in layer_names]

    # TODO: Should we do something with these?
    # i.e. look for matching layers in GeoNode and also disable?
    # disabled_resources = [k for k in resources if k.enabled == "false"]

    number = len(resources)
    if verbosity > 0:
        msg = "Found %d layers, starting processing" % number
        print >> console, msg
    output = {
        'stats': {
            'failed': 0,
            'updated': 0,
            'created': 0,
            'deleted': 0,
        },
        'layers': [],
        'deleted_layers': []
    }
    start = datetime.datetime.now(timezone.get_current_timezone())
    for i, resource in enumerate(resources):
        name = resource.name
        the_store = resource.store
        workspace = the_store.workspace
        try:
            layer, created = Layer.objects.get_or_create(name=name, workspace=workspace.name, defaults={
                # "workspace": workspace.name,
                "store": the_store.name,
                "storeType": the_store.resource_type,
                "alternate": "%s:%s" % (workspace.name.encode('utf-8'), resource.name.encode('utf-8')),
                "title": resource.title or 'No title provided',
                "abstract": resource.abstract or unicode(_('No abstract provided')).encode('utf-8'),
                "owner": owner,
                "uuid": str(uuid.uuid4()),
                "bbox_x0": Decimal(resource.native_bbox[0]),
                "bbox_x1": Decimal(resource.native_bbox[1]),
                "bbox_y0": Decimal(resource.native_bbox[2]),
                "bbox_y1": Decimal(resource.native_bbox[3]),
                "srid": resource.projection
            })

            # sync permissions in GeoFence
            perm_spec = json.loads(_perms_info_json(layer))
            layer.set_permissions(perm_spec)

            # recalculate the layer statistics
            set_attributes_from_geoserver(layer, overwrite=True)

            # in some cases we need to explicitily save the resource to execute the signals
            # (for sure when running updatelayers)
            if execute_signals:
                layer.save()

            # Fix metadata links if the ip has changed
            if layer.link_set.metadata().count() > 0:
                if not created and settings.SITEURL not in layer.link_set.metadata()[0].url:
                    layer.link_set.metadata().delete()
                    layer.save()
                    metadata_links = []
                    for link in layer.link_set.metadata():
                        metadata_links.append((link.mime, link.name, link.url))
                    resource.metadata_links = metadata_links
                    cat.save(resource)

        except Exception as e:
            if ignore_errors:
                status = 'failed'
                exception_type, error, traceback = sys.exc_info()
            else:
                if verbosity > 0:
                    msg = "Stopping process because --ignore-errors was not set and an error was found."
                    print >> sys.stderr, msg
                raise Exception(
                    'Failed to process %s' %
                    resource.name.encode('utf-8'), e), None, sys.exc_info()[2]
        else:
            if created:
                if not permissions:
                    layer.set_default_permissions()
                else:
                    layer.set_permissions(permissions)

                status = 'created'
                output['stats']['created'] += 1
            else:
                status = 'updated'
                output['stats']['updated'] += 1

        msg = "[%s] Layer %s (%d/%d)" % (status, name, i + 1, number)
        info = {'name': name, 'status': status}
        if status == 'failed':
            output['stats']['failed'] += 1
            info['traceback'] = traceback
            info['exception_type'] = exception_type
            info['error'] = error
        output['layers'].append(info)
        if verbosity > 0:
            print >> console, msg

    if remove_deleted:
        q = Layer.objects.filter()
        if workspace_for_delete_compare is not None:
            if isinstance(workspace_for_delete_compare, Workspace):
                q = q.filter(
                    workspace__exact=workspace_for_delete_compare.name)
            else:
                q = q.filter(workspace__exact=workspace_for_delete_compare)
        if store is not None:
            if isinstance(
                    store,
                    CoverageStore) or isinstance(
                    store,
                    DataStore):
                q = q.filter(store__exact=store.name)
            else:
                q = q.filter(store__exact=store)
        logger.debug("Executing 'remove_deleted' logic")
        logger.debug("GeoNode Layers Found:")

        # compare the list of GeoNode layers obtained via query/filter with valid resources found in GeoServer
        # filtered per options passed to updatelayers: --workspace, --store, --skip-unadvertised
        # add any layers not found in GeoServer to deleted_layers (must match
        # workspace and store as well):
        deleted_layers = []
        for layer in q:
            logger.debug(
                "GeoNode Layer info: name: %s, workspace: %s, store: %s",
                layer.name,
                layer.workspace,
                layer.store)
            layer_found_in_geoserver = False
            for resource in resources_for_delete_compare:
                # if layer.name matches a GeoServer resource, check also that
                # workspace and store match, mark valid:
                if layer.name == resource.name:
                    if layer.workspace == resource.workspace.name and layer.store == resource.store.name:
                        logger.debug(
                            "Matches GeoServer layer: name: %s, workspace: %s, store: %s",
                            resource.name,
                            resource.workspace.name,
                            resource.store.name)
                        layer_found_in_geoserver = True
            if not layer_found_in_geoserver:
                logger.debug(
                    "----- Layer %s not matched, marked for deletion ---------------",
                    layer.name)
                deleted_layers.append(layer)

        number_deleted = len(deleted_layers)
        if verbosity > 0:
            msg = "\nFound %d layers to delete, starting processing" % number_deleted if number_deleted > 0 else \
                "\nFound %d layers to delete" % number_deleted
            print >> console, msg

        for i, layer in enumerate(deleted_layers):
            logger.debug(
                "GeoNode Layer to delete: name: %s, workspace: %s, store: %s",
                layer.name,
                layer.workspace,
                layer.store)
            try:
                # delete ratings, comments, and taggit tags:
                ct = ContentType.objects.get_for_model(layer)
                OverallRating.objects.filter(
                    content_type=ct,
                    object_id=layer.id).delete()
                Comment.objects.filter(
                    content_type=ct,
                    object_id=layer.id).delete()
                layer.keywords.clear()

                layer.delete()
                output['stats']['deleted'] += 1
                status = "delete_succeeded"
            except Exception as e:
                status = "delete_failed"
            finally:
                from .signals import geoserver_pre_delete
                pre_delete.connect(geoserver_pre_delete, sender=Layer)

            msg = "[%s] Layer %s (%d/%d)" % (status,
                                             layer.name,
                                             i + 1,
                                             number_deleted)
            info = {'name': layer.name, 'status': status}
            if status == "delete_failed":
                exception_type, error, traceback = sys.exc_info()
                info['traceback'] = traceback
                info['exception_type'] = exception_type
                info['error'] = error
            output['deleted_layers'].append(info)
            if verbosity > 0:
                print >> console, msg

    finish = datetime.datetime.now(timezone.get_current_timezone())
    td = finish - start
    output['stats']['duration_sec'] = td.microseconds / \
        1000000 + td.seconds + td.days * 24 * 3600
    return output


def get_stores(store_type=None):
    cat = Catalog(ogc_server_settings.internal_rest, _user, _password)
    stores = cat.get_stores()
    store_list = []
    for store in stores:
        store.fetch()
        stype = store.dom.find('type').text.lower()
        if store_type and store_type.lower() == stype:
            store_list.append({'name': store.name, 'type': stype})
        elif store_type is None:
            store_list.append({'name': store.name, 'type': stype})
    return store_list


def set_attributes_from_geoserver(layer, overwrite=False):
    """
    Retrieve layer attribute names & types from Geoserver,
    then store in GeoNode database using Attribute model
    """
    attribute_map = []
    server_url = ogc_server_settings.LOCATION if layer.storeType != "remoteStore" else layer.remote_service.service_url

    if layer.storeType == "remoteStore" and layer.remote_service.ptype == "gxp_arcrestsource":
        dft_url = server_url + ("%s?f=json" % layer.alternate)
        try:
            # The code below will fail if http_client cannot be imported
            body = json.loads(http_client.request(dft_url)[1])
            attribute_map = [[n["name"], _esri_types[n["type"]]]
                             for n in body["fields"] if n.get("name") and n.get("type")]
        except Exception:
            attribute_map = []
    elif layer.storeType in ["dataStore", "remoteStore", "wmsStore"]:
        dft_url = re.sub("\/wms\/?$",
                         "/",
                         server_url) + "ows?" + urllib.urlencode({"service": "wfs",
                                                                  "version": "1.0.0",
                                                                  "request": "DescribeFeatureType",
                                                                  "typename": layer.alternate.encode('utf-8'),
                                                                  })
        try:
            # The code below will fail if http_client cannot be imported  or
            # WFS not supported
            body = http_client.request(dft_url)[1]
            doc = etree.fromstring(body)
            path = ".//{xsd}extension/{xsd}sequence/{xsd}element".format(
                xsd="{http://www.w3.org/2001/XMLSchema}")
            attribute_map = [[n.attrib["name"], n.attrib["type"]] for n in doc.findall(
                path) if n.attrib.get("name") and n.attrib.get("type")]
        except Exception:
            attribute_map = []
            # Try WMS instead
            dft_url = server_url + "?" + urllib.urlencode({
                "service": "wms",
                "version": "1.0.0",
                "request": "GetFeatureInfo",
                "bbox": ','.join([str(x) for x in layer.bbox]),
                "LAYERS": layer.alternate.encode('utf-8'),
                "QUERY_LAYERS": layer.alternate.encode('utf-8'),
                "feature_count": 1,
                "width": 1,
                "height": 1,
                "srs": "EPSG:4326",
                "info_format": "text/html",
                "x": 1,
                "y": 1
            })
            try:
                body = http_client.request(dft_url)[1]
                soup = BeautifulSoup(body)
                for field in soup.findAll('th'):
                    if(field.string is None):
                        field_name = field.contents[0].string
                    else:
                        field_name = field.string
                    attribute_map.append([field_name, "xsd:string"])
            except Exception:
                attribute_map = []

    elif layer.storeType in ["coverageStore"]:
        dc_url = server_url + "wcs?" + urllib.urlencode({
            "service": "wcs",
            "version": "1.1.0",
            "request": "DescribeCoverage",
            "identifiers": layer.alternate.encode('utf-8')
        })
        try:
            response, body = http_client.request(dc_url)
            doc = etree.fromstring(body)
            path = ".//{wcs}Axis/{wcs}AvailableKeys/{wcs}Key".format(
                wcs="{http://www.opengis.net/wcs/1.1.1}")
            attribute_map = [[n.text, "raster"] for n in doc.findall(path)]
        except Exception:
            attribute_map = []

    # Get attribute statistics & package for call to really_set_attributes()
    attribute_stats = defaultdict(dict)
    # Add new layer attributes if they don't already exist
    for attribute in attribute_map:
        field, ftype = attribute
        if field is not None:
            if Attribute.objects.filter(layer=layer, attribute=field).exists():
                continue
            else:
                if is_layer_attribute_aggregable(
                        layer.storeType,
                        field,
                        ftype):
                    logger.debug("Generating layer attribute statistics")
                    result = get_attribute_statistics(layer.alternate, field)
                else:
                    result = None
                attribute_stats[layer.name][field] = result

    set_attributes(
        layer, attribute_map, overwrite=overwrite, attribute_stats=attribute_stats
    )


def set_styles(layer, gs_catalog):
    style_set = []

    gs_layer = gs_catalog.get_layer(layer.name)
    if not gs_layer:
        gs_layer = gs_catalog.get_layer(layer.alternate)

    if gs_layer:
        default_style = None
        try:
            default_style = gs_layer.default_style or None
        except BaseException:
            pass

        if not default_style:
            try:
                default_style = gs_catalog.get_style(layer.name, workspace=layer.workspace) \
                                or gs_catalog.get_style(layer.name)
                gs_layer.default_style = default_style
                gs_catalog.save(gs_layer)
            except BaseException:
                logger.exception("GeoServer Layer Default Style issues!")

        if default_style:
            # make sure we are not using a defaul SLD (which won't be editable)
            if not default_style.workspace or default_style.workspace != layer.workspace:
                sld_body = default_style.sld_body
                try:
                    gs_catalog.create_style(layer.name, sld_body, raw=True, workspace=layer.workspace)
                except BaseException:
                    pass
                style = gs_catalog.get_style(layer.name, workspace=layer.workspace)
            else:
                style = default_style
            if style:
                layer.default_style = save_style(style)
                # FIXME: This should remove styles that are no longer valid
                style_set.append(layer.default_style)
        try:
            if gs_layer.styles:
                alt_styles = gs_layer.styles
                for alt_style in alt_styles:
                    if alt_style:
                        style_set.append(save_style(alt_style))
        except BaseException:
            pass

    layer.styles = style_set

    # Update default style to database
    to_update = {
        'default_style': layer.default_style
    }

    Layer.objects.filter(id=layer.id).update(**to_update)
    layer.refresh_from_db()


def save_style(gs_style):
    style, created = Style.objects.get_or_create(name=gs_style.name)
    try:
        style.sld_title = gs_style.sld_title
    except BaseException:
        style.sld_title = gs_style.name
    finally:
        style.sld_body = gs_style.sld_body
        style.sld_url = gs_style.body_href
        style.save()
    return style


def is_layer_attribute_aggregable(store_type, field_name, field_type):
    """
    Decipher whether layer attribute is suitable for statistical derivation
    """

    # must be vector layer
    if store_type != 'dataStore':
        return False
    # must be a numeric data type
    if field_type not in LAYER_ATTRIBUTE_NUMERIC_DATA_TYPES:
        return False
    # must not be an identifier type field
    if field_name.lower() in ['id', 'identifier']:
        return False

    return True


def get_attribute_statistics(layer_name, field):
    """
    Generate statistics (range, mean, median, standard deviation, unique values)
    for layer attribute
    """

    logger.debug('Deriving aggregate statistics for attribute %s', field)

    if not ogc_server_settings.WPS_ENABLED:
        return None
    try:
        return wps_execute_layer_attribute_statistics(layer_name, field)
    except Exception:
        logger.exception('Error generating layer aggregate statistics')


def get_wcs_record(instance, retry=True):
    wcs = WebCoverageService(ogc_server_settings.LOCATION + 'wcs', '1.0.0')
    key = instance.workspace + ':' + instance.name
    logger.debug(wcs.contents)
    if key in wcs.contents:
        return wcs.contents[key]
    else:
        msg = ("Layer '%s' was not found in WCS service at %s." %
               (key, ogc_server_settings.public_url)
               )
        if retry:
            logger.debug(
                msg +
                ' Waiting a couple of seconds before trying again.')
            time.sleep(2)
            return get_wcs_record(instance, retry=False)
        else:
            raise GeoNodeException(msg)


def get_coverage_grid_extent(instance):
    """
        Returns a list of integers with the size of the coverage
        extent in pixels
    """
    instance_wcs = get_wcs_record(instance)
    grid = instance_wcs.grid
    return [(int(h) - int(l) + 1) for
            h, l in zip(grid.highlimits, grid.lowlimits)]


GEOSERVER_LAYER_TYPES = {
    'vector': FeatureType.resource_type,
    'raster': Coverage.resource_type,
}


def cleanup(name, uuid):
    """Deletes GeoServer and Catalogue records for a given name.

       Useful to clean the mess when something goes terribly wrong.
       It also verifies if the Django record existed, in which case
       it performs no action.
    """
    try:
        Layer.objects.get(name=name)
    except Layer.DoesNotExist as e:
        pass
    else:
        msg = ('Not doing any cleanup because the layer %s exists in the '
               'Django db.' % name)
        raise GeoNodeException(msg)

    cat = gs_catalog
    gs_store = None
    gs_layer = None
    gs_resource = None
    # FIXME: Could this lead to someone deleting for example a postgis db
    # with the same name of the uploaded file?.
    try:
        gs_store = cat.get_store(name)
        if gs_store is not None:
            gs_layer = cat.get_layer(name)
            if gs_layer is not None:
                gs_resource = gs_layer.resource
        else:
            gs_layer = None
            gs_resource = None
    except FailedRequestError as e:
        msg = ('Couldn\'t connect to GeoServer while cleaning up layer '
               '[%s] !!', str(e))
        logger.warning(msg)

    if gs_layer is not None:
        try:
            cat.delete(gs_layer)
        except BaseException:
            logger.warning("Couldn't delete GeoServer layer during cleanup()")
    if gs_resource is not None:
        try:
            cat.delete(gs_resource)
        except BaseException:
            msg = 'Couldn\'t delete GeoServer resource during cleanup()'
            logger.warning(msg)
    if gs_store is not None:
        try:
            cat.delete(gs_store)
        except BaseException:
            logger.warning("Couldn't delete GeoServer store during cleanup()")

    logger.warning('Deleting dangling Catalogue record for [%s] '
                   '(no Django record to match)', name)

    if 'geonode.catalogue' in settings.INSTALLED_APPS:
        from geonode.catalogue import get_catalogue
        catalogue = get_catalogue()
        catalogue.remove_record(uuid)
        logger.warning('Finished cleanup after failed Catalogue/Django '
                       'import for layer: %s', name)


def _create_featurestore(name, data, overwrite=False, charset="UTF-8", workspace=None):

    cat = gs_catalog
    cat.create_featurestore(name, data, overwrite=overwrite, charset=charset)
    store = get_store(cat, name, workspace=workspace)
    return store, cat.get_resource(name, store=store, workspace=workspace)


def _create_coveragestore(name, data, overwrite=False, charset="UTF-8", workspace=None):
    cat = gs_catalog
    cat.create_coveragestore(name, data, overwrite=overwrite)
    store = get_store(cat, name, workspace=workspace)
    return store, cat.get_resource(name, store=store, workspace=workspace)


def _create_db_featurestore(name, data, overwrite=False, charset="UTF-8", workspace=None):
    """Create a database store then use it to import a shapefile.

    If the import into the database fails then delete the store
    (and delete the PostGIS table for it).
    """
    cat = gs_catalog
    db = ogc_server_settings.datastore_db
    # dsname = ogc_server_settings.DATASTORE
    dsname = db['NAME']

    ds_exists = False
    try:
        ds = get_store(cat, dsname, workspace=workspace)
        ds_exists = True
    except FailedRequestError:
        ds = cat.create_datastore(dsname, workspace=workspace)
        db = ogc_server_settings.datastore_db
        db_engine = 'postgis' if \
            'postgis' in db['ENGINE'] else db['ENGINE']
        ds.connection_parameters.update(
            {'validate connections': 'true',
             'max connections': '10',
             'min connections': '1',
             'fetch size': '1000',
             'host': db['HOST'],
             'port': db['PORT'] if isinstance(
                 db['PORT'], basestring) else str(db['PORT']) or '5432',
             'database': db['NAME'],
             'user': db['USER'],
             'passwd': db['PASSWORD'],
             'dbtype': db_engine}
        )

    if ds_exists:
        ds.save_method = "PUT"

    cat.save(ds)
    ds = get_store(cat, dsname, workspace=workspace)

    try:
        cat.add_data_to_store(ds,
                              name,
                              data,
                              overwrite=overwrite,
                              workspace=workspace,
                              charset=charset)
        resource = cat.get_resource(name, store=ds, workspace=workspace)
        assert resource is not None
        return ds, resource
    except Exception:
        msg = _("An exception occurred loading data to PostGIS")
        msg += "- %s" % (sys.exc_info()[1])
        try:
            delete_from_postgis(name, ds)
        except Exception:
            msg += _(" Additionally an error occured during database cleanup")
            msg += "- %s" % (sys.exc_info()[1])
        raise GeoNodeException(msg)


def get_store(cat, name, workspace=None):

    # Make sure workspace is a workspace object and not a string.
    # If the workspace does not exist, continue as if no workspace had been defined.
    if isinstance(workspace, basestring):
        workspace = cat.get_workspace(workspace)

    if workspace is None:
        workspace = cat.get_default_workspace()

    if workspace:
        try:
            store = cat.get_xml('%s/%s.xml' % (workspace.datastore_url[:-4], name))
        except FailedRequestError:
            try:
                store = cat.get_xml('%s/%s.xml' % (workspace.coveragestore_url[:-4], name))
            except FailedRequestError:
                try:
                    store = cat.get_xml('%s/%s.xml' % (workspace.wmsstore_url[:-4], name))
                except FailedRequestError:
                    raise FailedRequestError("No store found named: " + name)
        if store:
            if store.tag == 'dataStore':
                store = datastore_from_index(cat, workspace, store)
            elif store.tag == 'coverageStore':
                store = coveragestore_from_index(cat, workspace, store)
            elif store.tag == 'wmsStore':
                store = wmsstore_from_index(cat, workspace, store)

            return store
        else:
            raise FailedRequestError("No store found named: " + name)
    else:
        raise FailedRequestError("No store found named: " + name)


class ServerDoesNotExist(Exception):
    pass


class OGC_Server(object):

    """
    OGC Server object.
    """

    def __init__(self, ogc_server, alias):
        self.alias = alias
        self.server = ogc_server

    def __getattr__(self, item):
        return self.server.get(item)

    @property
    def credentials(self):
        """
        Returns a tuple of the server's credentials.
        """
        creds = namedtuple('OGC_SERVER_CREDENTIALS', ['username', 'password'])
        return creds(username=self.USER, password=self.PASSWORD)

    @property
    def datastore_db(self):
        """
        Returns the server's datastore dict or None.
        """
        if self.DATASTORE and settings.DATABASES.get(self.DATASTORE, None):
            datastore_dict = settings.DATABASES.get(self.DATASTORE, dict())
            if hasattr(settings, 'SHARD_STRATEGY'):
                if settings.SHARD_STRATEGY:
                    from geonode.contrib.datastore_shards.utils import get_shard_database_name
                    datastore_dict['NAME'] = get_shard_database_name()
            return datastore_dict
        else:
            return dict()

    @property
    def ows(self):
        """
        The Open Web Service url for the server.
        """
        location = self.PUBLIC_LOCATION if self.PUBLIC_LOCATION else self.LOCATION
        return self.OWS_LOCATION if self.OWS_LOCATION else urljoin(location, 'ows')

    @property
    def rest(self):
        """
        The REST endpoint for the server.
        """
        return urljoin(self.LOCATION, 'rest') if not self.REST_LOCATION else self.REST_LOCATION

    @property
    def public_url(self):
        """
        The global public endpoint for the server.
        """
        return self.LOCATION if not self.PUBLIC_LOCATION else self.PUBLIC_LOCATION

    @property
    def internal_ows(self):
        """
        The Open Web Service url for the server used by GeoNode internally.
        """
        location = self.LOCATION
        return urljoin(location, 'ows')

    @property
    def internal_rest(self):
        """
        The internal REST endpoint for the server.
        """
        return urljoin(self.LOCATION, 'rest')

    @property
    def hostname(self):
        return urlsplit(self.LOCATION).hostname

    @property
    def netloc(self):
        return urlsplit(self.LOCATION).netloc

    def __str__(self):
        return self.alias


class OGC_Servers_Handler(object):

    """
    OGC Server Settings Convenience dict.
    """

    def __init__(self, ogc_server_dict):
        self.servers = ogc_server_dict
        # FIXME(Ariel): Are there better ways to do this without involving
        # local?
        self._servers = local()

    def ensure_valid_configuration(self, alias):
        """
        Ensures the settings are valid.
        """
        try:
            server = self.servers[alias]
        except KeyError:
            raise ServerDoesNotExist("The server %s doesn't exist" % alias)

        datastore = server.get('DATASTORE')
        uploader_backend = getattr(
            settings,
            'UPLOADER',
            dict()).get(
            'BACKEND',
            'geonode.rest')

        if uploader_backend == 'geonode.importer' and datastore and not settings.DATABASES.get(
                datastore):
            raise ImproperlyConfigured(
                'The OGC_SERVER setting specifies a datastore '
                'but no connection parameters are present.')

        if uploader_backend == 'geonode.importer' and not datastore:
            raise ImproperlyConfigured(
                'The UPLOADER BACKEND is set to geonode.importer but no DATASTORE is specified.')

        if 'PRINTNG_ENABLED' in server:
            raise ImproperlyConfigured("The PRINTNG_ENABLED setting has been removed, use 'PRINT_NG_ENABLED' instead.")

    def ensure_defaults(self, alias):
        """
        Puts the defaults into the settings dictionary for a given connection where no settings is provided.
        """
        try:
            server = self.servers[alias]
        except KeyError:
            raise ServerDoesNotExist("The server %s doesn't exist" % alias)

        server.setdefault('BACKEND', 'geonode.geoserver')
        server.setdefault('LOCATION', 'http://localhost:8080/geoserver/')
        server.setdefault('USER', 'admin')
        server.setdefault('PASSWORD', 'geoserver')
        server.setdefault('DATASTORE', str())
        server.setdefault('GEOGIG_DATASTORE_DIR', str())

        for option in ['MAPFISH_PRINT_ENABLED', 'PRINT_NG_ENABLED', 'GEONODE_SECURITY_ENABLED',
                       'GEOFENCE_SECURITY_ENABLED', 'BACKEND_WRITE_ENABLED']:
            server.setdefault(option, True)

        for option in ['GEOGIG_ENABLED', 'WMST_ENABLED', 'WPS_ENABLED']:
            server.setdefault(option, False)

    def __getitem__(self, alias):
        if hasattr(self._servers, alias):
            return getattr(self._servers, alias)

        self.ensure_defaults(alias)
        self.ensure_valid_configuration(alias)
        server = self.servers[alias]
        server = OGC_Server(alias=alias, ogc_server=server)
        setattr(self._servers, alias, server)
        return server

    def __setitem__(self, key, value):
        setattr(self._servers, key, value)

    def __iter__(self):
        return iter(self.servers)

    def all(self):
        return [self[alias] for alias in self]


def get_wms():
    wms_url = ogc_server_settings.internal_ows + \
        "?service=WMS&request=GetCapabilities&version=1.1.0"
    netloc = urlparse(wms_url).netloc
    http = httplib2.Http()
    http.add_credentials(_user, _password)
    http.authorizations.append(
        httplib2.BasicAuthentication(
            (_user, _password),
            netloc,
            wms_url,
            {},
            None,
            None,
            http
        )
    )
    body = http.request(wms_url)[1]
    _wms = WebMapService(wms_url, xml=body)
    return _wms


def wps_execute_layer_attribute_statistics(layer_name, field):
    """Derive aggregate statistics from WPS endpoint"""

    # generate statistics using WPS
    url = '%s/ows' % (ogc_server_settings.LOCATION)

    # TODO: use owslib.wps.WebProcessingService for WPS interaction
    # this requires GeoServer's WPS gs:Aggregate function to
    # return a proper wps:ExecuteResponse

    request = render_to_string('layers/wps_execute_gs_aggregate.xml', {
                               'layer_name': layer_name,
                               'field': field
                               })
    response = http_post(
        url,
        request,
        timeout=ogc_server_settings.TIMEOUT,
        username=ogc_server_settings.credentials.username,
        password=ogc_server_settings.credentials.password)

    exml = etree.fromstring(response)

    result = {}

    for f in ['Min', 'Max', 'Average', 'Median', 'StandardDeviation', 'Sum']:
        fr = exml.find(f)
        if fr is not None:
            result[f] = fr.text
        else:
            result[f] = 'NA'

    count = exml.find('Count')
    if count is not None:
        result['Count'] = int(count.text)
    else:
        result['Count'] = 0

    result['unique_values'] = 'NA'

    return result

    # TODO: find way of figuring out threshold better
    # Looks incomplete what is the purpose if the nex lines?

    # if result['Count'] < 10000:
    #     request = render_to_string('layers/wps_execute_gs_unique.xml', {
    #                                'layer_name': 'geonode:%s' % layer_name,
    #                                'field': field
    #                                })

    #     response = http_post(
    #     url,
    #     request,
    #     timeout=ogc_server_settings.TIMEOUT,
    #     username=ogc_server_settings.credentials.username,
    #     password=ogc_server_settings.credentials.password)
    #     exml = etree.fromstring(response)


def _stylefilterparams_geowebcache_layer(layer_name):
    http = httplib2.Http()
    username, password = ogc_server_settings.credentials
    auth = base64.encodestring(username + ':' + password)
    # http.add_credentials(username, password)
    headers = {
        "Content-Type": "text/xml",
        "Authorization": "Basic " + auth
    }
    url = '%sgwc/rest/layers/%s.xml' % (ogc_server_settings.LOCATION, layer_name)

    # read GWC configuration
    method = "GET"
    response, _ = http.request(url, method, headers=headers)
    if response.status != 200:
        line = "Error {0} reading Style Filter Params GeoWebCache at {1}".format(
            response.status, url
        )
        logger.error(line)
        return

    # check/write GWC filter parameters
    import xml.etree.ElementTree as ET
    body = None
    tree = ET.fromstring(_)
    param_filters = tree.findall('parameterFilters')
    if param_filters and len(param_filters) > 0:
        if not param_filters[0].findall('styleParameterFilter'):
            style_filters_xml = "<styleParameterFilter><key>STYLES</key>\
                <defaultValue></defaultValue></styleParameterFilter>"
            style_filters_elem = ET.fromstring(style_filters_xml)
            param_filters[0].append(style_filters_elem)
            body = ET.tostring(tree)
    if body:
        method = "POST"
        response, _ = http.request(url, method, body=body, headers=headers)
        if response.status != 200:
            line = "Error {0} writing Style Filter Params GeoWebCache at {1}".format(
                response.status, url
            )
            logger.error(line)


def _invalidate_geowebcache_layer(layer_name, url=None):
    http = httplib2.Http()
    username, password = ogc_server_settings.credentials
    auth = base64.encodestring(username + ':' + password)
    # http.add_credentials(username, password)
    method = "POST"
    headers = {
        "Content-Type": "text/xml",
        "Authorization": "Basic " + auth
    }
    body = """
        <truncateLayer><layerName>{0}</layerName></truncateLayer>
        """.strip().format(layer_name)
    if not url:
        url = '%sgwc/rest/masstruncate' % ogc_server_settings.LOCATION
    response, _ = http.request(url, method, body=body, headers=headers)

    if response.status != 200:
        line = "Error {0} invalidating GeoWebCache at {1}".format(
            response.status, url
        )
        logger.error(line)


def style_update(request, url):
    """
    Sync style stuff from GS to GN.
    Ideally we should call this from a view straight from GXP, and we should use
    gsConfig, that at this time does not support styles updates. Before gsConfig
    is updated, for now we need to parse xml.
    In case of a DELETE, we need to query request.path to get the style name,
    and then remove it.
    In case of a POST or PUT, we need to parse the xml from
    request.body, which is in this format:
    """
    affected_layers = []
    if request.method in ('POST', 'PUT'):  # we need to parse xml
        # Need to remove NSx from IE11
        if "HTTP_USER_AGENT" in request.META:
            if ('Trident/7.0' in request.META['HTTP_USER_AGENT'] and
                    'rv:11.0' in request.META['HTTP_USER_AGENT']):
                txml = re.sub(r'xmlns:NS[0-9]=""', '', request.body)
                txml = re.sub(r'NS[0-9]:', '', txml)
                request._body = txml
        tree = ET.ElementTree(ET.fromstring(request.body))
        elm_namedlayer_name = tree.findall(
            './/{http://www.opengis.net/sld}Name')[0]
        elm_user_style_name = tree.findall(
            './/{http://www.opengis.net/sld}Name')[1]
        elm_user_style_title = tree.find(
            './/{http://www.opengis.net/sld}Title')
        if not elm_user_style_title:
            elm_user_style_title = elm_user_style_name
        layer_name = elm_namedlayer_name.text
        style_name = elm_user_style_name.text
        sld_body = '<?xml version="1.0" encoding="UTF-8"?>%s' % request.body
        # add style in GN and associate it to layer
        if request.method == 'POST':
            style = Style(name=style_name, sld_body=sld_body, sld_url=url)
            style.save()
            layer = Layer.objects.get(alternate=layer_name)
            style.layer_styles.add(layer)
            style.save()
            affected_layers.append(layer)
        elif request.method == 'PUT':  # update style in GN
            style = Style.objects.get(name=style_name)
            style.sld_body = sld_body
            style.sld_url = url
            if len(elm_user_style_title.text) > 0:
                style.sld_title = elm_user_style_title.text
            style.save()
            for layer in style.layer_styles.all():
                layer.save()
                affected_layers.append(layer)

        # Invalidate GeoWebCache so it doesn't retain old style in tiles
        try:
            _stylefilterparams_geowebcache_layer(layer_name)
            _invalidate_geowebcache_layer(layer_name)
        except BaseException:
            pass

    elif request.method == 'DELETE':  # delete style from GN
        style_name = os.path.basename(request.path)
        style = Style.objects.get(name=style_name)
        style.delete()

    return affected_layers


def set_time_info(layer, attribute, end_attribute, presentation,
                  precision_value, precision_step, enabled=True):
    '''Configure the time dimension for a layer.

    :param layer: the layer to configure
    :param attribute: the attribute used to represent the instant or period
                      start
    :param end_attribute: the optional attribute used to represent the end
                          period
    :param presentation: either 'LIST', 'DISCRETE_INTERVAL', or
                         'CONTINUOUS_INTERVAL'
    :param precision_value: number representing number of steps
    :param precision_step: one of 'seconds', 'minutes', 'hours', 'days',
                           'months', 'years'
    :param enabled: defaults to True
    '''
    layer = gs_catalog.get_layer(layer.name)
    if layer is None:
        raise ValueError('no such layer: %s' % layer.name)
    resource = layer.resource if layer else None
    if not resource:
        resources = gs_catalog.get_resources(store=layer.name)
        if resources:
            resource = resources[0]

    resolution = None
    if precision_value and precision_step:
        resolution = '%s %s' % (precision_value, precision_step)
    info = DimensionInfo("time", enabled, presentation, resolution, "ISO8601",
                         None, attribute=attribute, end_attribute=end_attribute)
    if resource and resource.metadata:
        metadata = dict(resource.metadata or {})
    else:
        metadata = dict({})
    metadata['time'] = info

    if resource and resource.metadata:
        resource.metadata = metadata
    if resource:
        gs_catalog.save(resource)


def get_time_info(layer):
    '''Get the configured time dimension metadata for the layer as a dict.

    The keys of the dict will be those of the parameters of `set_time_info`.

    :returns: dict of values or None if not configured
    '''
    layer = gs_catalog.get_layer(layer.name)
    if layer is None:
        raise ValueError('no such layer: %s' % layer.name)
    resource = layer.resource if layer else None
    if not resource:
        resources = gs_catalog.get_resources(store=layer.name)
        if resources:
            resource = resources[0]

    info = resource.metadata.get('time', None) if resource.metadata else None
    vals = None
    if info:
        value = step = None
        resolution = info.resolution_str()
        if resolution:
            value, step = resolution.split()
        vals = dict(
            enabled=info.enabled,
            attribute=info.attribute,
            end_attribute=info.end_attribute,
            presentation=info.presentation,
            precision_value=value,
            precision_step=step,
        )
    return vals


ogc_server_settings = OGC_Servers_Handler(settings.OGC_SERVER)['default']

_wms = None
_csw = None
_user, _password = ogc_server_settings.credentials

http_client = httplib2.Http()
http_client.add_credentials(_user, _password)
http_client.add_credentials(_user, _password)
_netloc = urlparse(ogc_server_settings.LOCATION).netloc
http_client.authorizations.append(
    httplib2.BasicAuthentication(
        (_user, _password),
        _netloc,
        ogc_server_settings.LOCATION,
        {},
        None,
        None,
        http_client
    )
)


url = ogc_server_settings.rest
gs_catalog = Catalog(url, _user, _password)
gs_uploader = Client(url, _user, _password)

_punc = re.compile(r"[\.:]")  # regex for punctuation that confuses restconfig
_foregrounds = [
    "#ffbbbb",
    "#bbffbb",
    "#bbbbff",
    "#ffffbb",
    "#bbffff",
    "#ffbbff"]
_backgrounds = [
    "#880000",
    "#008800",
    "#000088",
    "#888800",
    "#008888",
    "#880088"]
_marks = ["square", "circle", "cross", "x", "triangle"]
_style_contexts = izip(cycle(_foregrounds), cycle(_backgrounds), cycle(_marks))
_default_style_names = ["point", "line", "polygon", "raster"]
_esri_types = {
    "esriFieldTypeDouble": "xsd:double",
    "esriFieldTypeString": "xsd:string",
    "esriFieldTypeSmallInteger": "xsd:int",
    "esriFieldTypeInteger": "xsd:int",
    "esriFieldTypeDate": "xsd:dateTime",
    "esriFieldTypeOID": "xsd:long",
    "esriFieldTypeGeometry": "xsd:geometry",
    "esriFieldTypeBlob": "xsd:base64Binary",
    "esriFieldTypeRaster": "raster",
    "esriFieldTypeGUID": "xsd:string",
    "esriFieldTypeGlobalID": "xsd:string",
    "esriFieldTypeXML": "xsd:anyType"}


def _render_thumbnail(req_body, width=240, height=180):
    spec = _fixup_ows_url(req_body)
    url = "%srest/printng/render.png" % ogc_server_settings.LOCATION
    hostname = urlparse(settings.SITEURL).hostname
    params = dict(width=width, height=height, auth="%s,%s,%s" % (hostname, _user, _password))
    url = url + "?" + urllib.urlencode(params)

    # @todo annoying but not critical
    # openlayers controls posted back contain a bad character. this seems
    # to come from a &minus; entity in the html, but it gets converted
    # to a unicode en-dash but is not uncoded properly during transmission
    # 'ignore' the error for now as controls are not being rendered...
    data = spec
    if isinstance(data, unicode):
        # make sure any stored bad values are wiped out
        # don't use keyword for errors - 2.6 compat
        # though unicode accepts them (as seen below)
        data = data.encode('ASCII', 'ignore')
    data = unicode(data, errors='ignore').encode('UTF-8')
    try:
        resp, content = http_client.request(url, "POST", data, {
            'Content-type': 'text/html'
        })
    except Exception:
        logging.warning('Error generating thumbnail')
        return
    return content


<<<<<<< HEAD
def _prepare_thumbanil_body_from_opts(request_body):
=======
def _prepare_thumbnail_body_from_opts(request_body):
>>>>>>> d8046516
    import mercantile
    from geonode.utils import (_v,
                               bbox_to_projection,
                               bounds_to_zoom_level)
    # Defaults
    _img_src_template = """<img src='{ogc_location}'
    style='width: {width}px; height: {height}px;
    left: {left}px; top: {top}px;
    opacity: 1; visibility: inherit; position: absolute;'/>\n"""

    def decimal_encode(bbox):
        import decimal
        _bbox = []
        for o in [float(coord) for coord in bbox]:
            if isinstance(o, decimal.Decimal):
                o = (str(o) for o in [o])
            _bbox.append(o)
        # Must be in the form : [x0, x1, y0, y1
        return [_bbox[0], _bbox[2], _bbox[1], _bbox[3]]

    # Sanity Checks
    if 'bbox' not in request_body:
        return None
    if 'srid' not in request_body:
        return None
    for coord in request_body['bbox']:
        if not coord:
            return None

    width = 240
    if 'width' in request_body:
        width = request_body['width']
    height = 200
    if 'height' in request_body:
        height = request_body['height']
    smurl = None
    if 'smurl' in request_body:
        smurl = request_body['smurl']
    if not smurl and getattr(settings, 'THUMBNAIL_GENERATOR_DEFAULT_BG', None):
        smurl = settings.THUMBNAIL_GENERATOR_DEFAULT_BG

    layers = None
    thumbnail_create_url = None
    if 'thumbnail_create_url' in request_body:
        thumbnail_create_url = request_body['thumbnail_create_url']
    elif 'layers' in request_body:
        layers = request_body['layers']

        wms_endpoint = getattr(ogc_server_settings, "WMS_ENDPOINT") or 'ows'
        wms_version = getattr(ogc_server_settings, "WMS_VERSION") or '1.1.1'
        wms_format = getattr(ogc_server_settings, "WMS_FORMAT") or 'image/png8'

        params = {
            'service': 'WMS',
            'version': wms_version,
            'request': 'GetMap',
            'layers': layers,
            'format': wms_format,
            # 'TIME': '-99999999999-01-01T00:00:00.0Z/99999999999-01-01T00:00:00.0Z'
        }
        _p = "&".join("%s=%s" % item for item in params.items())

        import posixpath
        thumbnail_create_url = posixpath.join(
            ogc_server_settings.LOCATION,
            wms_endpoint) + "?" + _p

    # Compute Bounds
    wgs84_bbox = decimal_encode(
        bbox_to_projection([float(coord) for coord in request_body['bbox']] + [request_body['srid'], ],
                           target_srid=4326)[:4])

    # Build Image Request Template
    _img_request_template = "<div style='overflow: hidden; position:absolute; \
        top:0px; left:0px; height: {height}px; width: {width}px;'> \
        \n".format(height=height, width=width)

    # Fetch XYZ tiles
    bounds = wgs84_bbox[0:4]
    zoom = bounds_to_zoom_level(bounds, width, height)

    t_ll = mercantile.tile(_v(bounds[0], x=True), _v(bounds[1], x=False), zoom, truncate=True)
    t_ur = mercantile.tile(_v(bounds[2], x=True), _v(bounds[3], x=False), zoom, truncate=True)
    xmin, ymax = t_ll.x, t_ll.y
    xmax, ymin = t_ur.x, t_ur.y

    for xtile in range(xmin, xmax+1):
        for ytile in range(ymin, ymax+1):
            box = [(xtile-xmin)*256, (ytile-ymin)*255]
            if smurl:
                imgurl = smurl.format(z=zoom, x=xtile, y=ytile)
                _img_request_template += _img_src_template.format(ogc_location=imgurl,
                                                                  height=256, width=256,
                                                                  left=box[0], top=box[1])

            xy_bounds = mercantile.xy_bounds(mercantile.Tile(xtile, ytile, zoom))
            params = {
                'width': 256,
                'height': 256,
                'transparent': True,
                'bbox': ",".join([str(xy_bounds.left), str(xy_bounds.bottom),
                                  str(xy_bounds.right), str(xy_bounds.top)]),
                'crs': 'EPSG:3857'
            }
            _p = "&".join("%s=%s" % item for item in params.items())

            _img_request_template += \
                _img_src_template.format(ogc_location=(thumbnail_create_url + '&' + _p),
                                         height=256, width=256,
                                         left=box[0], top=box[1])
    _img_request_template += "</div>"
    image = _render_thumbnail(_img_request_template, width=width, height=height)
    return image


def _fixup_ows_url(thumb_spec):
    # @HACK - for whatever reason, a map's maplayers ows_url contains only /geoserver/wms
    # so rendering of thumbnails fails - replace those uri's with full geoserver URL
    import re
    gspath = '"' + ogc_server_settings.public_url  # this should be in img src attributes
    repl = '"' + ogc_server_settings.LOCATION
    return re.sub(gspath, repl, thumb_spec)


def mosaic_delete_first_granule(cat, layer):
    # - since GeoNode will uploade the first granule again through the Importer, we need to /
    #   delete the one created by the gs_config
    cat._cache.clear()
    store = cat.get_store(layer)
    coverages = cat.mosaic_coverages(store)

    granule_id = layer + ".1"

    cat.mosaic_delete_granule(coverages['coverages']['coverage'][0]['name'], store, granule_id)


def set_time_dimension(cat, name, workspace, time_presentation, time_presentation_res, time_presentation_default_value,
                       time_presentation_reference_value):
    # configure the layer time dimension as LIST
    cat._cache.clear()
    # cat.reload()

    presentation = time_presentation
    if not presentation:
        presentation = "LIST"

    resolution = None
    if time_presentation == 'DISCRETE_INTERVAL':
        resolution = time_presentation_res

    strategy = None
    if time_presentation_default_value and not time_presentation_default_value == "":
        strategy = time_presentation_default_value

    timeInfo = DimensionInfo("time", "true", presentation, resolution, "ISO8601", None, attribute="time",
                             strategy=strategy, reference_value=time_presentation_reference_value)

    layer = cat.get_layer(name)
    resource = layer.resource if layer else None
    if not resource:
        resources = cat.get_resources(store=name) or cat.get_resources(store=name, workspace=workspace)
        if resources:
            resource = resources[0]

    if not resource:
        logger.exception("No resource could be found on GeoServer with name %s" % name)
        raise Exception("No resource could be found on GeoServer with name %s" % name)

    resource.metadata = {'time': timeInfo}
    cat.save(resource)


# main entry point to create a thumbnail - will use implementation
# defined in settings.THUMBNAIL_GENERATOR (see settings.py)
def create_gs_thumbnail(instance, overwrite=False):
    implementation = import_string(settings.THUMBNAIL_GENERATOR)
    return implementation(instance, overwrite)<|MERGE_RESOLUTION|>--- conflicted
+++ resolved
@@ -1783,11 +1783,7 @@
     return content
 
 
-<<<<<<< HEAD
-def _prepare_thumbanil_body_from_opts(request_body):
-=======
 def _prepare_thumbnail_body_from_opts(request_body):
->>>>>>> d8046516
     import mercantile
     from geonode.utils import (_v,
                                bbox_to_projection,
