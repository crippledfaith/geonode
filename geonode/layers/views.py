# -*- coding: utf-8 -*-
#########################################################################
#
# Copyright (C) 2016 OSGeo
#
# This program is free software: you can redistribute it and/or modify
# it under the terms of the GNU General Public License as published by
# the Free Software Foundation, either version 3 of the License, or
# (at your option) any later version.
#
# This program is distributed in the hope that it will be useful,
# but WITHOUT ANY WARRANTY; without even the implied warranty of
# MERCHANTABILITY or FITNESS FOR A PARTICULAR PURPOSE. See the
# GNU General Public License for more details.
#
# You should have received a copy of the GNU General Public License
# along with this program. If not, see <http://www.gnu.org/licenses/>.
#
#########################################################################

import os
import sys
import logging
import shutil
import base64
import traceback
import uuid
import decimal
from lxml import etree
from requests import Request
from itertools import chain
from six import string_types
from owslib.wfs import WebFeatureService
from owslib.feature.schema import get_schema

from guardian.shortcuts import get_perms
from django.contrib import messages
from django.contrib.auth.decorators import login_required
from django.contrib.auth import get_user_model
from django.core.urlresolvers import reverse
from django.http import HttpResponse, HttpResponseRedirect
from django.shortcuts import render_to_response
from django.conf import settings
from django.template import RequestContext
from django.utils.translation import ugettext as _
try:
    import json
except ImportError:
    from django.utils import simplejson as json
from django.utils.html import escape
from django.template.defaultfilters import slugify
from django.forms.models import inlineformset_factory
from django.db import transaction
from django.db.models import F
from django.forms.utils import ErrorList

from geonode.tasks.deletion import delete_layer
from geonode.services.models import Service
from geonode.layers.forms import LayerForm, LayerUploadForm, NewLayerUploadForm, LayerAttributeForm
from geonode.base.forms import CategoryForm, TKeywordForm
from geonode.layers.models import Layer, Attribute, UploadSession
from geonode.base.enumerations import CHARSETS
from geonode.base.models import TopicCategory
from geonode.groups.models import GroupProfile

from geonode.utils import default_map_config
from geonode.utils import GXPLayer
from geonode.utils import GXPMap
from geonode.layers.utils import file_upload, is_raster, is_vector
from geonode.utils import resolve_object, llbbox_to_mercator
from geonode.people.forms import ProfileForm, PocForm
from geonode.security.views import _perms_info_json
from geonode.documents.models import get_related_documents
from geonode.utils import build_social_links
from geonode.geoserver.helpers import cascading_delete, gs_catalog
from geonode.geoserver.helpers import ogc_server_settings, save_style
from geonode.base.views import batch_modify
from geonode.base.models import Thesaurus
from geonode.maps.models import Map

if 'geonode.geoserver' in settings.INSTALLED_APPS:
    from geonode.geoserver.helpers import _render_thumbnail
CONTEXT_LOG_FILE = ogc_server_settings.LOG_FILE

logger = logging.getLogger("geonode.layers.views")

DEFAULT_SEARCH_BATCH_SIZE = 10
MAX_SEARCH_BATCH_SIZE = 25
GENERIC_UPLOAD_ERROR = _("There was an error while attempting to upload your data. \
Please try again, or contact and administrator if the problem continues.")

METADATA_UPLOADED_PRESERVE_ERROR = _("Note: this layer's orginal metadata was \
populated and preserved by importing a metadata XML file. This metadata cannot be edited.")

_PERMISSION_MSG_DELETE = _("You are not permitted to delete this layer")
_PERMISSION_MSG_GENERIC = _('You do not have permissions for this layer.')
_PERMISSION_MSG_MODIFY = _("You are not permitted to modify this layer")
_PERMISSION_MSG_METADATA = _(
    "You are not permitted to modify this layer's metadata")
_PERMISSION_MSG_VIEW = _("You are not permitted to view this layer")


def log_snippet(log_file):
    if not os.path.isfile(log_file):
        return "No log file at %s" % log_file

    with open(log_file, "r") as f:
        f.seek(0, 2)  # Seek @ EOF
        fsize = f.tell()  # Get Size
        f.seek(max(fsize - 10024, 0), 0)  # Set pos @ last n chars
        return f.read()


def _resolve_layer(request, alternate, permission='base.view_resourcebase',
                   msg=_PERMISSION_MSG_GENERIC, **kwargs):
    """
    Resolve the layer by the provided typename (which may include service name) and check the optional permission.
    """
    service_typename = alternate.split(":", 1)

    if Service.objects.filter(name=service_typename[0]).exists():
        service = Service.objects.filter(name=service_typename[0])
        return resolve_object(
            request,
            Layer,
            {
                'alternate': service_typename[1] if service[0].method != "C" else alternate},
            permission=permission,
            permission_msg=msg,
            **kwargs)
    else:
        return resolve_object(request,
                              Layer,
                              {'alternate': alternate},
                              permission=permission,
                              permission_msg=msg,
                              **kwargs)


# Basic Layer Views #


@login_required
def layer_upload(request, template='upload/layer_upload.html'):
    if request.method == 'GET':
        mosaics = Layer.objects.filter(is_mosaic=True).order_by('name')
        ctx = {
            'mosaics': mosaics,
            'charsets': CHARSETS,
            'is_layer': True,
        }
        return render_to_response(template, RequestContext(request, ctx))
    elif request.method == 'POST':
        form = NewLayerUploadForm(request.POST, request.FILES)
        tempdir = None
        errormsgs = []
        out = {'success': False}
        if form.is_valid():
            title = form.cleaned_data["layer_title"]

            # Replace dots in filename - GeoServer REST API upload bug
            # and avoid any other invalid characters.
            # Use the title if possible, otherwise default to the filename
            if title is not None and len(title) > 0:
                name_base = title
            else:
                name_base, __ = os.path.splitext(
                    form.cleaned_data["base_file"].name)
                title = slugify(name_base.replace(".", "_"))
            name = slugify(name_base.replace(".", "_"))
<<<<<<< HEAD
            saved_layer = None
=======
>>>>>>> 0b3a4cc1

            if form.cleaned_data["abstract"] is not None and len(form.cleaned_data["abstract"]) > 0:
                abstract = form.cleaned_data["abstract"]
            else:
                abstract = "No abstract provided."

            try:
                # Moved this inside the try/except block because it can raise
                # exceptions when unicode characters are present.
                # This should be followed up in upstream Django.
                tempdir, base_file = form.write_files()
                if not form.cleaned_data["style_upload_form"]:
                    saved_layer = file_upload(
                        base_file,
                        name=name,
                        user=request.user,
                        overwrite=False,
                        charset=form.cleaned_data["charset"],
                        abstract=abstract,
                        title=title,
                        metadata_uploaded_preserve=form.cleaned_data[
                            "metadata_uploaded_preserve"],
                        metadata_upload_form=form.cleaned_data["metadata_upload_form"])
                else:
                    saved_layer = Layer.objects.get(alternate=title)
                    if not saved_layer:
                        msg = 'Failed to process.  Could not find matching layer.'
                        raise Exception(msg)
                    sld = open(base_file).read()

                    try:
                        dom = etree.XML(sld)
                    except Exception:
                        raise Exception(
                            "The uploaded SLD file is not valid XML")

                    el = dom.findall(
                        "{http://www.opengis.net/sld}NamedLayer/{http://www.opengis.net/sld}Name")
                    if len(el) == 0:
                        el = dom.findall(
                            "{http://www.opengis.net/sld}UserLayer/{http://www.opengis.net/sld}Name")
                    if len(el) == 0:
                        el = dom.findall(
                            "{http://www.opengis.net/sld}NamedLayer/{http://www.opengis.net/se}Name")
                    if len(el) == 0:
                        el = dom.findall(
                            "{http://www.opengis.net/sld}UserLayer/{http://www.opengis.net/se}Name")
                    if len(el) == 0:
                        raise Exception(
                            "Please provide a name, unable to extract one from the SLD.")

                    match = None
                    styles = list(saved_layer.styles.all()) + [
                        saved_layer.default_style]
                    for style in styles:
                        if style and style.name == saved_layer.name:
                            match = style
                            break
                    cat = gs_catalog
                    layer = cat.get_layer(title)
                    if match is None:
                        try:
                            cat.create_style(saved_layer.name, sld, raw=True)
                            style = cat.get_style(saved_layer.name)
                            if layer and style:
                                layer.default_style = style
                                cat.save(layer)
                                saved_layer.default_style = save_style(style)
                        except Exception as e:
                            logger.exception(e)
                    else:
                        style = cat.get_style(saved_layer.name)
                        # style.update_body(sld)
                        try:
                            cat.create_style(saved_layer.name, sld, overwrite=True, raw=True)
                            style = cat.get_style(saved_layer.name)
                            if layer and style:
                                layer.default_style = style
                                cat.save(layer)
                                saved_layer.default_style = save_style(style)
                        except Exception as e:
                            logger.exception(e)
            except Exception as e:
                exception_type, error, tb = sys.exc_info()
                logger.exception(e)
                out['success'] = False
                out['errors'] = str(error)
                # Assign the error message to the latest UploadSession from
                # that user.
                latest_uploads = UploadSession.objects.filter(
                    user=request.user).order_by('-date')
                if latest_uploads.count() > 0:
                    upload_session = latest_uploads[0]
                    upload_session.error = str(error)
                    upload_session.traceback = traceback.format_exc(tb)
                    upload_session.context = log_snippet(CONTEXT_LOG_FILE)
                    upload_session.save()
                    out['traceback'] = upload_session.traceback
                    out['context'] = upload_session.context
                    out['upload_session'] = upload_session.id
            else:
                out['success'] = True
                if hasattr(saved_layer, 'info'):
                    out['info'] = saved_layer.info
                out['url'] = reverse(
                    'layer_detail', args=[
                        saved_layer.service_typename])
                if hasattr(saved_layer, 'bbox_string'):
                    out['bbox'] = saved_layer.bbox_string
                if hasattr(saved_layer, 'srid'):
                    out['crs'] = {
                        'type': 'name',
                        'properties': saved_layer.srid
                    }
                upload_session = saved_layer.upload_session
                if upload_session:
                    upload_session.processed = True
                    upload_session.save()
                permissions = form.cleaned_data["permissions"]
                if permissions is not None and len(permissions.keys()) > 0:
                    saved_layer.set_permissions(permissions)
                saved_layer.handle_moderated_uploads()
            finally:
                if tempdir is not None:
                    shutil.rmtree(tempdir)
        else:
            for e in form.errors.values():
                errormsgs.extend([escape(v) for v in e])
            out['errors'] = form.errors
            out['errormsgs'] = errormsgs
        if out['success']:
            status_code = 200
        else:
            status_code = 400
        if settings.MONITORING_ENABLED:
            request.add_resource('layer', saved_layer.alternate if saved_layer else name)
        return HttpResponse(
            json.dumps(out),
            content_type='application/json',
            status=status_code)


def layer_detail(request, layername, template='layers/layer_detail.html'):
    layer = _resolve_layer(
        request,
        layername,
        'base.view_resourcebase',
        _PERMISSION_MSG_VIEW)

    # assert False, str(layer_bbox)
    config = layer.attribute_config()

    # Add required parameters for GXP lazy-loading
    layer_bbox = layer.bbox
    bbox = [float(coord) for coord in list(layer_bbox[0:4])]
    config["srs"] = getattr(settings, 'DEFAULT_MAP_CRS', 'EPSG:900913')
    config["bbox"] = bbox if config["srs"] != 'EPSG:900913' \
        else llbbox_to_mercator([float(coord) for coord in bbox])
    config["title"] = layer.title
    config["queryable"] = True

    if layer.storeType == "remoteStore":
        service = layer.service
        source_params = {
            "ptype": service.ptype,
            "remote": True,
            "url": service.base_url,
            "name": service.name}
        maplayer = GXPLayer(
            name=layer.alternate,
            ows_url=layer.ows_url,
            layer_params=json.dumps(config),
            source_params=json.dumps(source_params))
    else:
        maplayer = GXPLayer(
            name=layer.alternate,
            ows_url=layer.ows_url,
            layer_params=json.dumps(config))

    # Update count for popularity ranking,
    # but do not includes admins or resource owners
    layer.view_count_up(request.user)

    # center/zoom don't matter; the viewer will center on the layer bounds
    map_obj = GXPMap(
        projection=getattr(
            settings,
            'DEFAULT_MAP_CRS',
            'EPSG:900913'))

    NON_WMS_BASE_LAYERS = [
        la for la in default_map_config(request)[1] if la.ows_url is None]

    metadata = layer.link_set.metadata().filter(
        name__in=settings.DOWNLOAD_FORMATS_METADATA)

    granules = None
    all_granules = None
    filter = None
    if layer.is_mosaic:
        try:
            cat = gs_catalog
            cat._cache.clear()
            store = cat.get_store(layer.name)
            coverages = cat.mosaic_coverages(store)

            filter = None
            try:
                if request.GET["filter"]:
                    filter = request.GET["filter"]
            except BaseException:
                pass

            offset = 10 * (request.page - 1)
            granules = cat.mosaic_granules(
                coverages['coverages']['coverage'][0]['name'],
                store,
                limit=10,
                offset=offset,
                filter=filter)
            all_granules = cat.mosaic_granules(
                coverages['coverages']['coverage'][0]['name'], store, filter=filter)
        except BaseException:
            granules = {"features": []}
            all_granules = {"features": []}

    context_dict = {
        "resource": layer,
        'perms_list': get_perms(request.user, layer.get_self_resource()),
        "permissions_json": _perms_info_json(layer),
        "documents": get_related_documents(layer),
        "metadata": metadata,
        "is_layer": True,
        "wps_enabled": settings.OGC_SERVER['default']['WPS_ENABLED'],
        "granules": granules,
        "all_granules": all_granules,
        "filter": filter,
    }

    if 'access_token' in request.session:
        access_token = request.session['access_token']
    else:
        u = uuid.uuid1()
        access_token = u.hex

    context_dict["viewer"] = json.dumps(map_obj.viewer_json(
        request.user, access_token, * (NON_WMS_BASE_LAYERS + [maplayer])))
    context_dict["preview"] = getattr(
        settings,
        'LAYER_PREVIEW_LIBRARY',
        'leaflet')
    context_dict["crs"] = getattr(
        settings,
        'DEFAULT_MAP_CRS',
        'EPSG:900913')

    if layer.storeType == 'dataStore':
        links = layer.link_set.download().filter(
            name__in=settings.DOWNLOAD_FORMATS_VECTOR)
    else:
        links = layer.link_set.download().filter(
            name__in=settings.DOWNLOAD_FORMATS_RASTER)
    links_view = [item for idx, item in enumerate(links) if
                  item.url and 'wms' in item.url or 'gwc' in item.url]
    links_download = [item for idx, item in enumerate(
        links) if item.url and 'wms' not in item.url and 'gwc' not in item.url]
    for item in links_view:
        if item.url and access_token and 'access_token' not in item.url:
            params = {'access_token': access_token}
            item.url = Request('GET', item.url, params=params).prepare().url
    for item in links_download:
        if item.url and access_token and 'access_token' not in item.url:
            params = {'access_token': access_token}
            item.url = Request('GET', item.url, params=params).prepare().url

    if request.user.has_perm('view_resourcebase', layer.get_self_resource()):
        context_dict["links"] = links_view
    if request.user.has_perm(
        'download_resourcebase',
            layer.get_self_resource()):
        if layer.storeType == 'dataStore':
            links = layer.link_set.download().filter(
                name__in=settings.DOWNLOAD_FORMATS_VECTOR)
        else:
            links = layer.link_set.download().filter(
                name__in=settings.DOWNLOAD_FORMATS_RASTER)
        context_dict["links_download"] = links_download

    if settings.SOCIAL_ORIGINS:
        context_dict["social_links"] = build_social_links(request, layer)
    layers_names = layer.alternate
    try:
        if 'geonode' in layers_names:
            workspace, name = layers_names.split(':', 1)
        else:
            name = layers_names
    except:
        print "Can not identify workspace type and layername"

    context_dict["layer_name"] = json.dumps(layers_names)

    try:
        # get type of layer (raster or vector)
        if layer.storeType == 'coverageStore':
            context_dict["layer_type"] = "raster"
        elif layer.storeType == 'dataStore':
            context_dict["layer_type"] = "vector"

            location = "{location}{service}".format(** {
                'location': settings.OGC_SERVER['default']['LOCATION'],
                'service': 'wms',
            })
            # get schema for specific layer
            username = settings.OGC_SERVER['default']['USER']
            password = settings.OGC_SERVER['default']['PASSWORD']
            schema = get_schema(location, name, username=username, password=password)

            # get the name of the column which holds the geometry
            if 'the_geom' in schema['properties']:
                schema['properties'].pop('the_geom', None)
            elif 'geom' in schema['properties']:
                schema['properties'].pop("geom", None)

            # filter the schema dict based on the values of layers_attributes
            layer_attributes_schema = []
            for key in schema['properties'].keys():
                    layer_attributes_schema.append(key)

            filtered_attributes = layer_attributes_schema
            context_dict["schema"] = schema
            context_dict["filtered_attributes"] = filtered_attributes

    except:
        print "Possible error with OWSLib. Turning all available properties to string"

    # maps owned by user needed to fill the "add to existing map section" in template
    if request.user.is_authenticated():
        context_dict["maps"] = Map.objects.filter(owner=request.user)
    return render_to_response(template, RequestContext(request, context_dict))


# Loads the data using the OWS lib when the "Do you want to filter it" button is clicked.
def load_layer_data(request, template='layers/layer_detail.html'):
    context_dict = {}
    data_dict = json.loads(request.POST.get('json_data'))
    layername = data_dict['layer_name']
    filtered_attributes = data_dict['filtered_attributes']
    workspace, name = layername.split(':')
    location = "{location}{service}".format(** {
        'location': settings.OGC_SERVER['default']['LOCATION'],
        'service': 'wms',
    })

    try:
        username = settings.OGC_SERVER['default']['USER']
        password = settings.OGC_SERVER['default']['PASSWORD']
        wfs = WebFeatureService(location, version='1.1.0', username=username, password=password)
        response = wfs.getfeature(typename=name, propertyname=filtered_attributes, outputFormat='application/json')
        x = response.read()
        x = json.loads(x)
        features_response = json.dumps(x)
        decoded = json.loads(features_response)
        decoded_features = decoded['features']
        properties = {}
        for key in decoded_features[0]['properties']:
            properties[key] = []

        # loop the dictionary based on the values on the list and add the properties
        # in the dictionary (if doesn't exist) together with the value
        for i in range(len(decoded_features)):

            for key, value in decoded_features[i]['properties'].iteritems():
                if value != '' and isinstance(value, (string_types, int, float)):
                    properties[key].append(value)

        for key in properties:
            properties[key] = list(set(properties[key]))
            properties[key].sort()

        context_dict["feature_properties"] = properties
    except:
        print "Possible error with OWSLib."
    return HttpResponse(json.dumps(context_dict), content_type="application/json")


def layer_feature_catalogue(
        request,
        layername,
        template='../../catalogue/templates/catalogue/feature_catalogue.xml'):
    layer = _resolve_layer(request, layername)
    if layer.storeType != 'dataStore':
        out = {
            'success': False,
            'errors': 'layer is not a feature type'
        }
        return HttpResponse(
            json.dumps(out),
            content_type='application/json',
            status=400)

    attributes = []

    for attrset in layer.attribute_set.order_by('display_order'):
        attr = {
            'name': attrset.attribute,
            'type': attrset.attribute_type
        }
        attributes.append(attr)

    context_dict = {
        'layer': layer,
        'attributes': attributes,
        'metadata': settings.PYCSW['CONFIGURATION']['metadata:main']
    }
    return render_to_response(
        template,
        context_dict,
        content_type='application/xml')


@login_required
def layer_metadata(
        request,
        layername,
        template='layers/layer_metadata.html',
        ajax=True):
    layer = _resolve_layer(
        request,
        layername,
        'base.change_resourcebase_metadata',
        _PERMISSION_MSG_METADATA)
    layer_attribute_set = inlineformset_factory(
        Layer,
        Attribute,
        extra=0,
        form=LayerAttributeForm,
    )
    topic_category = layer.category

    poc = layer.poc
    metadata_author = layer.metadata_author

    # assert False, str(layer_bbox)
    config = layer.attribute_config()

    # Add required parameters for GXP lazy-loading
    layer_bbox = layer.bbox
    bbox = [float(coord) for coord in list(layer_bbox[0:4])]
    config["srs"] = getattr(settings, 'DEFAULT_MAP_CRS', 'EPSG:900913')
    config["bbox"] = bbox if config["srs"] != 'EPSG:900913' \
        else llbbox_to_mercator([float(coord) for coord in bbox])
    config["title"] = layer.title
    config["queryable"] = True

    if layer.storeType == "remoteStore":
        service = layer.service
        source_params = {
            "ptype": service.ptype,
            "remote": True,
            "url": service.base_url,
            "name": service.name}
        maplayer = GXPLayer(
            name=layer.alternate,
            ows_url=layer.ows_url,
            layer_params=json.dumps(config),
            source_params=json.dumps(source_params))
    else:
        maplayer = GXPLayer(
            name=layer.alternate,
            ows_url=layer.ows_url,
            layer_params=json.dumps(config))

    # Update count for popularity ranking,
    # but do not includes admins or resource owners
    if request.user != layer.owner and not request.user.is_superuser:
        Layer.objects.filter(
            id=layer.id).update(popular_count=F('popular_count') + 1)

    # center/zoom don't matter; the viewer will center on the layer bounds
    map_obj = GXPMap(
        projection=getattr(
            settings,
            'DEFAULT_MAP_CRS',
            'EPSG:900913'))

    NON_WMS_BASE_LAYERS = [
        la for la in default_map_config(request)[1] if la.ows_url is None]

    if request.method == "POST":
        if layer.metadata_uploaded_preserve:  # layer metadata cannot be edited
            out = {
                'success': False,
                'errors': METADATA_UPLOADED_PRESERVE_ERROR
            }
            return HttpResponse(
                json.dumps(out),
                content_type='application/json',
                status=400)

        layer_form = LayerForm(request.POST, instance=layer, prefix="resource")
        attribute_form = layer_attribute_set(
            request.POST,
            instance=layer,
            prefix="layer_attribute_set",
            queryset=Attribute.objects.order_by('display_order'))
        category_form = CategoryForm(request.POST, prefix="category_choice_field", initial=int(
            request.POST["category_choice_field"]) if "category_choice_field" in request.POST else None)
        tkeywords_form = TKeywordForm(
            request.POST,
            prefix="tkeywords")

    else:
        layer_form = LayerForm(instance=layer, prefix="resource")
        attribute_form = layer_attribute_set(
            instance=layer,
            prefix="layer_attribute_set",
            queryset=Attribute.objects.order_by('display_order'))
        category_form = CategoryForm(
            prefix="category_choice_field",
            initial=topic_category.id if topic_category else None)

        # Keywords from THESAURI management
        layer_tkeywords = layer.tkeywords.all()
        tkeywords_list = ''
        lang = 'en'  # TODO: use user's language
        if layer_tkeywords and len(layer_tkeywords) > 0:
            tkeywords_ids = layer_tkeywords.values_list('id', flat=True)
            if hasattr(settings, 'THESAURI'):
                for el in settings.THESAURI:
                    thesaurus_name = el['name']
                    try:
                        t = Thesaurus.objects.get(identifier=thesaurus_name)
                        for tk in t.thesaurus.filter(pk__in=tkeywords_ids):
                            tkl = tk.keyword.filter(lang=lang)
                            if len(tkl) > 0:
                                tkl_ids = ",".join(
                                    map(str, tkl.values_list('id', flat=True)))
                                tkeywords_list += "," + \
                                    tkl_ids if len(
                                        tkeywords_list) > 0 else tkl_ids
                    except BaseException:
                        tb = traceback.format_exc()
                        logger.error(tb)

        tkeywords_form = TKeywordForm(
            prefix="tkeywords",
            initial={'tkeywords': tkeywords_list})

    if request.method == "POST" and layer_form.is_valid() and attribute_form.is_valid(
    ) and category_form.is_valid() and tkeywords_form.is_valid():
        new_poc = layer_form.cleaned_data['poc']
        new_author = layer_form.cleaned_data['metadata_author']

        if new_poc is None:
            if poc is None:
                poc_form = ProfileForm(
                    request.POST,
                    prefix="poc",
                    instance=poc)
            else:
                poc_form = ProfileForm(request.POST, prefix="poc")
            if poc_form.is_valid():
                if len(poc_form.cleaned_data['profile']) == 0:
                    # FIXME use form.add_error in django > 1.7
                    errors = poc_form._errors.setdefault(
                        'profile', ErrorList())
                    errors.append(
                        _('You must set a point of contact for this resource'))
                    poc = None
            if poc_form.has_changed and poc_form.is_valid():
                new_poc = poc_form.save()

        if new_author is None:
            if metadata_author is None:
                author_form = ProfileForm(request.POST, prefix="author",
                                          instance=metadata_author)
            else:
                author_form = ProfileForm(request.POST, prefix="author")
            if author_form.is_valid():
                if len(author_form.cleaned_data['profile']) == 0:
                    # FIXME use form.add_error in django > 1.7
                    errors = author_form._errors.setdefault(
                        'profile', ErrorList())
                    errors.append(
                        _('You must set an author for this resource'))
                    metadata_author = None
            if author_form.has_changed and author_form.is_valid():
                new_author = author_form.save()

        new_category = TopicCategory.objects.get(
            id=category_form.cleaned_data['category_choice_field'])

        for form in attribute_form.cleaned_data:
            la = Attribute.objects.get(id=int(form['id'].id))
            la.description = form["description"]
            la.attribute_label = form["attribute_label"]
            la.visible = form["visible"]
            la.display_order = form["display_order"]
            la.save()

        if new_poc is not None or new_author is not None:
            if new_poc is not None:
                layer.poc = new_poc
            if new_author is not None:
                layer.metadata_author = new_author

        new_keywords = [x.strip() for x in layer_form.cleaned_data['keywords']]
        if new_keywords is not None:
            layer.keywords.clear()
            layer.keywords.add(*new_keywords)

        try:
            the_layer = layer_form.save()
        except BaseException:
            tb = traceback.format_exc()
            if tb:
                logger.debug(tb)
            the_layer = layer

        up_sessions = UploadSession.objects.filter(layer=the_layer.id)
        if up_sessions.count() > 0 and up_sessions[0].user != the_layer.owner:
            up_sessions.update(user=the_layer.owner)

        if new_category is not None:
            Layer.objects.filter(id=the_layer.id).update(
                category=new_category
            )

        if getattr(settings, 'SLACK_ENABLED', False):
            try:
                from geonode.contrib.slack.utils import build_slack_message_layer, send_slack_messages
                send_slack_messages(
                    build_slack_message_layer(
                        "layer_edit", the_layer))
            except BaseException:
                print "Could not send slack message."

        if not ajax:
            return HttpResponseRedirect(
                reverse(
                    'layer_detail',
                    args=(
                        layer.service_typename,
                    )))

        message = layer.alternate

        try:
            # Keywords from THESAURI management
            tkeywords_to_add = []
            tkeywords_cleaned = tkeywords_form.clean()
            if tkeywords_cleaned and len(tkeywords_cleaned) > 0:
                tkeywords_ids = []
                for i, val in enumerate(tkeywords_cleaned):
                    try:
                        cleaned_data = [value for key, value in tkeywords_cleaned[i].items(
                        ) if 'tkeywords-tkeywords' in key.lower() and 'autocomplete' not in key.lower()]
                        tkeywords_ids.extend(map(int, cleaned_data[0]))
                    except BaseException:
                        pass

                if hasattr(settings, 'THESAURI'):
                    for el in settings.THESAURI:
                        thesaurus_name = el['name']
                        try:
                            t = Thesaurus.objects.get(
                                identifier=thesaurus_name)
                            for tk in t.thesaurus.all():
                                tkl = tk.keyword.filter(pk__in=tkeywords_ids)
                                if len(tkl) > 0:
                                    tkeywords_to_add.append(tkl[0].keyword_id)
                        except BaseException:
                            tb = traceback.format_exc()
                            logger.error(tb)

            layer.tkeywords.add(*tkeywords_to_add)
        except BaseException:
            tb = traceback.format_exc()
            logger.error(tb)

        return HttpResponse(json.dumps({'message': message}))

    if settings.ADMIN_MODERATE_UPLOADS:
        if not request.user.is_superuser and not request.user.is_staff:
            layer_form.fields['is_published'].widget.attrs.update({'disabled': 'true'})
    if poc is not None:
        layer_form.fields['poc'].initial = poc.id
        poc_form = ProfileForm(prefix="poc")
        poc_form.hidden = True
    else:
        poc_form = ProfileForm(prefix="poc")
        poc_form.hidden = False

    if metadata_author is not None:
        layer_form.fields['metadata_author'].initial = metadata_author.id
        author_form = ProfileForm(prefix="author")
        author_form.hidden = True
    else:
        author_form = ProfileForm(prefix="author")
        author_form.hidden = False

    if 'access_token' in request.session:
        access_token = request.session['access_token']
    else:
        u = uuid.uuid1()
        access_token = u.hex

    viewer = json.dumps(map_obj.viewer_json(
        request.user, access_token, * (NON_WMS_BASE_LAYERS + [maplayer])))

    metadataxsl = False
    if "geonode.contrib.metadataxsl" in settings.INSTALLED_APPS:
        metadataxsl = True

    metadata_author_groups = []
    if request.user.is_superuser:
        metadata_author_groups = GroupProfile.objects.all()
    else:
        metadata_author_groups = chain(
            metadata_author.group_list_all(),
            GroupProfile.objects.exclude(access="private"))

    return render_to_response(template, RequestContext(request, {
        "resource": layer,
        "layer": layer,
        "layer_form": layer_form,
        "poc_form": poc_form,
        "author_form": author_form,
        "attribute_form": attribute_form,
        "category_form": category_form,
        "tkeywords_form": tkeywords_form,
        "viewer": viewer,
        "preview": getattr(settings, 'LAYER_PREVIEW_LIBRARY', 'leaflet'),
        "crs": getattr(settings, 'DEFAULT_MAP_CRS', 'EPSG:900913'),
        "metadataxsl": metadataxsl,
        "freetext_readonly": getattr(
            settings,
            'FREETEXT_KEYWORDS_READONLY',
            False),
        "metadata_author_groups": metadata_author_groups,
        "GROUP_MANDATORY_RESOURCES":
            getattr(settings, 'GROUP_MANDATORY_RESOURCES', False),
    }))


@login_required
def layer_metadata_advanced(request, layername):
    return layer_metadata(
        request,
        layername,
        template='layers/layer_metadata_advanced.html')


@login_required
def layer_change_poc(request, ids, template='layers/layer_change_poc.html'):
    layers = Layer.objects.filter(id__in=ids.split('_'))

    if settings.MONITORING_ENABLED:
        for l in layers:
            request.add_resource('layer', l.altername)
    if request.method == 'POST':
        form = PocForm(request.POST)
        if form.is_valid():
            for layer in layers:
                layer.poc = form.cleaned_data['contact']
                layer.save()
            # Process the data in form.cleaned_data
            # ...
            # Redirect after POST
            return HttpResponseRedirect('/admin/maps/layer')
    else:
        form = PocForm()  # An unbound form
    return render_to_response(
        template, RequestContext(
            request, {
                'layers': layers, 'form': form}))


@login_required
def layer_replace(request, layername, template='layers/layer_replace.html'):
    layer = _resolve_layer(
        request,
        layername,
        'base.change_resourcebase',
        _PERMISSION_MSG_MODIFY)

    if request.method == 'GET':
        ctx = {
            'charsets': CHARSETS,
            'layer': layer,
            'is_featuretype': layer.is_vector(),
            'is_layer': True,
        }
        return render_to_response(template,
                                  RequestContext(request, ctx))
    elif request.method == 'POST':

        form = LayerUploadForm(request.POST, request.FILES)
        tempdir = None
        out = {}

        if form.is_valid():
            try:
                tempdir, base_file = form.write_files()
                if layer.is_vector() and is_raster(base_file):
                    out['success'] = False
                    out['errors'] = _(
                        "You are attempting to replace a vector layer with a raster.")
                elif (not layer.is_vector()) and is_vector(base_file):
                    out['success'] = False
                    out['errors'] = _(
                        "You are attempting to replace a raster layer with a vector.")
                else:
                    # delete geoserver's store before upload
                    cat = gs_catalog
                    cascading_delete(cat, layer.alternate)
                    saved_layer = file_upload(
                        base_file,
                        name=layer.name,
                        user=request.user,
                        overwrite=True,
                        charset=form.cleaned_data["charset"],
                    )
                    out['success'] = True
                    out['url'] = reverse(
                        'layer_detail', args=[
                            saved_layer.service_typename])
            except Exception as e:
                logger.exception(e)
                tb = traceback.format_exc()
                out['success'] = False
                out['errors'] = str(tb)
            finally:
                if tempdir is not None:
                    shutil.rmtree(tempdir)
        else:
            errormsgs = []
            for e in form.errors.values():
                errormsgs.append([escape(v) for v in e])

            out['errors'] = form.errors
            out['errormsgs'] = errormsgs

        if out['success']:
            status_code = 200
        else:
            status_code = 400
        return HttpResponse(
            json.dumps(out),
            content_type='application/json',
            status=status_code)


@login_required
def layer_remove(request, layername, template='layers/layer_remove.html'):
    layer = _resolve_layer(
        request,
        layername,
        'base.delete_resourcebase',
        _PERMISSION_MSG_DELETE)

    if (request.method == 'GET'):
        return render_to_response(template, RequestContext(request, {
            "layer": layer
        }))
    if (request.method == 'POST'):
        try:
            with transaction.atomic():
                delete_layer.delay(object_id=layer.id)
        except Exception as e:
            traceback.print_exc()
            message = '{0}: {1}.'.format(
                _('Unable to delete layer'), layer.alternate)

            if 'referenced by layer group' in getattr(e, 'message', ''):
                message = _(
                    'This layer is a member of a layer group, you must remove the layer from the group '
                    'before deleting.')

            messages.error(request, message)
            return render_to_response(
                template, RequestContext(
                    request, {
                        "layer": layer}))
        return HttpResponseRedirect(reverse("layer_browse"))
    else:
        return HttpResponse("Not allowed", status=403)


@login_required
def layer_granule_remove(
        request,
        granule_id,
        layername,
        template='layers/layer_granule_remove.html'):
    layer = _resolve_layer(
        request,
        layername,
        'base.delete_resourcebase',
        _PERMISSION_MSG_DELETE)

    if (request.method == 'GET'):
        return render_to_response(template, RequestContext(request, {
            "granule_id": granule_id,
            "layer": layer
        }))
    if (request.method == 'POST'):
        try:
            cat = gs_catalog
            cat._cache.clear()
            store = cat.get_store(layer.name)
            coverages = cat.mosaic_coverages(store)
            cat.mosaic_delete_granule(
                coverages['coverages']['coverage'][0]['name'], store, granule_id)
        except Exception as e:
            traceback.print_exc()
            message = '{0}: {1}.'.format(
                _('Unable to delete layer'), layer.alternate)

            if 'referenced by layer group' in getattr(e, 'message', ''):
                message = _(
                    'This layer is a member of a layer group, you must remove the layer from the group '
                    'before deleting.')

            messages.error(request, message)
            return render_to_response(
                template, RequestContext(
                    request, {
                        "layer": layer}))
        return HttpResponseRedirect(
            reverse(
                'layer_detail', args=(
                    layer.service_typename,)))
    else:
        return HttpResponse("Not allowed", status=403)


def layer_thumbnail(request, layername):
    if request.method == 'POST':
        layer_obj = _resolve_layer(request, layername)

        try:
            try:
                preview = json.loads(request.body).get('preview', None)
            except:
                preview = None

            if preview and preview == 'react':
                format, image = json.loads(
                    request.body)['image'].split(';base64,')
                image = base64.b64decode(image)
            else:
                image = _render_thumbnail(request.body)

            if not image:
                return
            filename = "layer-%s-thumb.png" % layer_obj.uuid
            layer_obj.save_thumbnail(filename, image)

            return HttpResponse('Thumbnail saved')
        except BaseException:
            return HttpResponse(
                content='error saving thumbnail',
                status=500,
                content_type='text/plain'
            )


def get_layer(request, layername):
    """Get Layer object as JSON"""

    # Function to treat Decimal in json.dumps.
    # http://stackoverflow.com/a/16957370/1198772
    def decimal_default(obj):
        if isinstance(obj, decimal.Decimal):
            return float(obj)
        raise TypeError
    logger.debug('Call get layer')
    if request.method == 'GET':
        layer_obj = _resolve_layer(request, layername)
        logger.debug(layername)
        response = {
            'typename': layername,
            'name': layer_obj.name,
            'title': layer_obj.title,
            'url': layer_obj.get_tiles_url(),
            'bbox_string': layer_obj.bbox_string,
            'bbox_x0': layer_obj.bbox_x0,
            'bbox_x1': layer_obj.bbox_x1,
            'bbox_y0': layer_obj.bbox_y0,
            'bbox_y1': layer_obj.bbox_y1,
        }
        return HttpResponse(json.dumps(
            response,
            ensure_ascii=False,
            default=decimal_default
        ),
            content_type='application/javascript')


def layer_metadata_detail(
        request,
        layername,
        template='layers/layer_metadata_detail.html'):
    layer = _resolve_layer(
        request,
        layername,
        'view_resourcebase',
        _PERMISSION_MSG_METADATA)
    return render_to_response(template, RequestContext(request, {
        "resource": layer,
        'SITEURL': settings.SITEURL[:-1]
    }))


def layer_metadata_upload(
        request,
        layername,
        template='layers/layer_metadata_upload.html'):
    layer = _resolve_layer(
        request,
        layername,
        'view_resourcebase',
        _PERMISSION_MSG_METADATA)
    return render_to_response(template, RequestContext(request, {
        "resource": layer,
        "layer": layer,
        'SITEURL': settings.SITEURL[:-1]
    }))


def layer_sld_upload(
        request,
        layername,
        template='layers/layer_style_upload.html'):
    layer = _resolve_layer(
        request,
        layername,
        'base.change_resourcebase',
        _PERMISSION_MSG_METADATA)
    return render_to_response(template, RequestContext(request, {
        "resource": layer,
        "layer": layer,
        'SITEURL': settings.SITEURL[:-1]
    }))


@login_required
def layer_batch_metadata(request, ids):
    return batch_modify(request, ids, 'Layer')


def layer_view_counter(layer_id, viewer):
    l = Layer.objects.get(id=layer_id)
    u = get_user_model().objects.get(username=viewer)
    l.view_count_up(u, do_local=True)<|MERGE_RESOLUTION|>--- conflicted
+++ resolved
@@ -168,15 +168,12 @@
                     form.cleaned_data["base_file"].name)
                 title = slugify(name_base.replace(".", "_"))
             name = slugify(name_base.replace(".", "_"))
-<<<<<<< HEAD
-            saved_layer = None
-=======
->>>>>>> 0b3a4cc1
 
             if form.cleaned_data["abstract"] is not None and len(form.cleaned_data["abstract"]) > 0:
                 abstract = form.cleaned_data["abstract"]
             else:
                 abstract = "No abstract provided."
+
 
             try:
                 # Moved this inside the try/except block because it can raise
