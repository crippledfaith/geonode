--- conflicted
+++ resolved
@@ -28,11 +28,8 @@
                                 get_valid_layer_name, cleanup
 from geonode.people.utils import get_valid_user
 
-<<<<<<< HEAD
 from geoserver.catalog import FailedRequestError
 from geoserver.resource import FeatureType, Coverage
-=======
-from mock import Mock, patch
 
 # _gs_resource = Mock()
 # _gs_resource.native_bbox = [1, 2, 3, 4]
@@ -61,11 +58,6 @@
 # geonode.maps.views.get_csw.return_value.records.values.return_value = [None]
 # geonode.maps.views._extract_links = Mock()
 # geonode.maps.views._extract_links.return_value = {}
-
-
-import os
-import base64
->>>>>>> 444676f6
 
 
 _gs_resource = Mock()
