--- conflicted
+++ resolved
@@ -176,13 +176,6 @@
                 old_path = str(os.path.basename(Path(f).parent.absolute()))
                 old_file_name, _ = os.path.splitext(os.path.basename(f))
                 _, ext = os.path.splitext(open_file.name)
-<<<<<<< HEAD
-                if re.match(r'.*_\w{7}$', old_file_name):
-                    suffixed_name = re.sub(r'_\w{7}$', f'_{random_suffix}', old_file_name)
-                    new_file = f"{old_path}/{suffixed_name}{ext}"
-                else:
-                    new_file = f"{old_path}/{old_file_name}_{random_suffix}{ext}"
-=======
                 # path = os.path.join(old_path, random_suffix)
                 path = old_path
                 if re.match(r'.*_\w{7}$', old_file_name):
@@ -190,7 +183,6 @@
                     new_file = f"{path}/{suffixed_name}{ext}"
                 else:
                     new_file = f"{path}/{old_file_name}_{random_suffix}{ext}"
->>>>>>> 3a6060b0
                 out.append(self.copy_single_file(open_file, new_file))
         return out
 
