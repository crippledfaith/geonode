--- conflicted
+++ resolved
@@ -26,12 +26,9 @@
 from geonode.maps.models import Map
 from geonode.people.models import Profile
 from django.utils.translation import ugettext_lazy as _
-<<<<<<< HEAD
+from geonode.base.models import Region
 
 import autocomplete_light
-=======
-from geonode.base.models import Region
->>>>>>> 33ac8568
 
 class MapForm(forms.ModelForm):
     date = forms.DateTimeField(widget=forms.SplitDateTimeWidget)
