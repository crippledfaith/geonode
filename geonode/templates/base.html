{% load i18n %}
<!DOCTYPE html>
<html lang="en">
  <head>
    <meta charset="utf-8">
    <title>{% block title %}{{ SITENAME }}{% endblock %}</title>
    {% block head %}
      <link href="{{ STATIC_URL }}geonode/css/ext-compatibility.css" rel="stylesheet" />
      <link href="{{ STATIC_URL }}geonode/css/datatables.css" rel="stylesheet" />
      <link href="{{ STATIC_URL }}geonode/css/base.css" rel="stylesheet" />
      <link href="{{ STATIC_URL }}geonode/select2/select2.css" rel="stylesheet"/>
      <script src="{{ STATIC_URL }}geonode/js/cssrefresh.js" type="text/javascript"></script>
<<<<<<< HEAD
=======
      {% block extra_head %}{% endblock %}
>>>>>>> 8c0460da
    {% endblock %}
    <!--[if lt IE 9]>
      <script src="https://html5shim.googlecode.com/svn/trunk/html5.js"></script>
    <![endif]-->
  </head>
  <body class="{% block body_class %}{% endblock %}">
    <div class="navbar navbar-fixed-top">
      <div class="navbar-inner">
        <div class="container">
          <div class="row">
            <div class="span3">
              <a class="btn btn-navbar" data-toggle="collapse" data-target=".nav-collapse">
                <span class="icon-bar"></span>
                <span class="icon-bar"></span>
                <span class="icon-bar"></span>
              </a>
              <a href="{% url home %}">
                <span class="nav-logo">
                  <a class="brand">{{ SITENAME }}</a>
                </span>
              </a>
            </div>
            <div class="span6">
                <form class="form-inline well search-box" action="{% url search %}" method="POST">
                  {% csrf_token %}
                  <input type="text" class="input-medium" name="q" placeholder="Search" />
                  <select name="" id="" class="span2">
                    <option value="">All Categories</option>
                    <option value="">Category 1</option>
                    <option value="">Category 2</option>
                  </select>
                  <button type="submit" class="btn btn-small"><i class="icon-search"></i></button>
                  <a href="{% url advanced_search %}">{% trans "Advanced Search" %}</a>
                </form>
            </div>
            <div class="span3">
              <div class="nav-collapse">
                <div class="pull-right">
                  <p class="navbar-text pull-left"><a href="{% url help %}">{% trans "Help" %}</a>&nbsp;|&nbsp;
                  {% if user.is_authenticated %}
                    {% trans "Logged in as:" %}
                  {% endif %}
                  </p>
                  <ul class="nav pull-right">
                    {% if user.is_authenticated %}
                      <li class="dropdown">
                        <a href="#" class="dropdown-toggle" data-toggle="dropdown">
                          {{ user.username }}
                          <b class="caret"></b>
                        </a>
                        <ul class="dropdown-menu">
                          <li><a href="{% if user.get_profile %}{{ user.get_profile.get_absolute_url }}{% else %}{% url profiles_create_profile %}{% endif %}"><i class="icon-user"></i> {% trans "Profile" %}</a></li>
                          {% if user.is_staff %}
                            <li><a href="{% url admin:index %}"><i class="icon-cog"></i> {% trans "Admin" %}</a></li>
                          {% endif %}
                          <li class="divider"></li>
                          <li><a href="{% url auth_logout %}"><i class="icon-off"></i> {% trans "Log out" %}</a></li>
                        </ul>
                      </li>
                    {% else %}
                        <li class="dropdown">
                          <a href="#" class="dropdown-toggle" data-toggle="dropdown">{% trans "Sign in" %}</a>
                          <ul class="dropdown-menu">
                            <li>
                                <form action="" class="sign-in">
                                    <label for="">Username:</label>
                                    <input type="text" />
                                    <label for="">Password:</label>
                                    <input type="password" />
                                    <label class="checkbox">
                                        <input type="checkbox" />
                                        Remember me
                                    </label>
                                    <button type="submit" class="btn pull-right">Sign In</button>
                                    <div>Don't have an account yet? <a href="#">Register now</a></div>
                                </form>
                            </li>
                          </ul>
                        </li>
                        {% if REGISTRATION_OPEN %}
                          <li class="navbar-text">{% trans "or" %}</li>
                          <li><a href="{% url registration_register %}">{% trans "Register" %}</a></li>
                        {% endif %}
                    {% endif %}
                  </ul>
                </div>
              </div>
            </div>
          </div>
        </div>
      </div>
    </div>
    <div class="content-wrap">
    <div class="container">
      <div class="row nav-box">
        <div class="span10">
          <nav class="main-nav">
            <ul>
              <li>
                <a href="{% url home %}">{% trans "Home" %}</a>
              </li>
              <li>
                <a href="{% url layer_browse %}">{% trans "Explore Data" %}</a>
              </li>
              <li>
                <a href="{% url layer_upload %}">{% trans "Upload Data" %}</a>
              </li>
              <li>
                <a href="{% url maps_browse %}">{% trans "Explore Maps" %}</a>
              </li>
              <li>
                <a href="{% url new_map %}" class="last">{% trans "Create a New Map" %}</a>
              </li>
            </ul>
          </nav>
        </div>
        <div class="span2">
          <ul class="social">
            <li><a href="#" class="fb">facebook</a></li>
            <li><a href="#" class="tw">twitter</a></li>
            <li><a href="#" class="gp">google+</a></li>
          </ul>
        </div>
      </div>
      <div class="row">
        {% block body_outer %}
          <div class="span8">
            {% block main %}{% endblock %}
          </div>
          <div class="span4">
            {% block sidebar %}{% endblock %}
          </div>
        {% endblock %}
      </div>
    </div>
    </div>
    <footer class="footer">
      <div class="container">
        {% block footer %}
          <div class="pull-left">
            {% trans "Powered by" %} <a href="http://geonode.org">{% trans "GeoNode" %}</a> |
            <strong>{% trans "Need Help?" %}</strong>
            <a href="{% url help %}">{% trans "Help" %}</a> |
            <a href="{% url dev %}">{% trans "For Developers" %}</a>
          </div>
          <div class="pull-right">
            {% if csrf_token != "NOTPROVIDED" %}
              {% get_current_language as LANGUAGE %}
              <form class="form-inline" action="/i18n/setlang/" method="post">
                {% csrf_token %}
                <label>{% trans "Language" %}</label>
                <select class="input span2" name="language" onchange="javascript:form.submit()">
                  {% for lang in LANGUAGES %}
                    <option value="{{ lang.0 }}" {% ifequal LANGUAGE_CODE lang.0 %} selected="selected"{% endifequal %}>
                      {{ lang.1 }}
                    </option>
                  {% endfor %}
                </select>
              </form>
            {% endif %}
          </div>
        {% endblock %}
      </div>
    </footer>

    <script src="{{ STATIC_URL }}bootstrap/js/jquery-1.7.1.min.js"></script>
    <script src="{{ STATIC_URL }}bootstrap/js/bootstrap.min.js"></script>

    <script src="{{ STATIC_URL }}geonode/select2/select2.js"></script>
    <script type="text/javascript">

      $(function() {

        jQuery(document).ajaxSend(function(event, xhr, settings) {
            function getCookie(name) {
                var cookieValue = null;
                if (document.cookie && document.cookie != '') {
                    var cookies = document.cookie.split(';');
                    for (var i = 0; i < cookies.length; i++) {
                        var cookie = jQuery.trim(cookies[i]);
                        // Does this cookie string begin with the name we want?
                        if (cookie.substring(0, name.length + 1) == (name + '=')) {
                            cookieValue = decodeURIComponent(cookie.substring(name.length + 1));
                            break;
                        }
                    }
                }
                return cookieValue;
            }
            function sameOrigin(url) {
                // url could be relative or scheme relative or absolute
                var host = document.location.host; // host + port
                var protocol = document.location.protocol;
                var sr_origin = '//' + host;
                var origin = protocol + sr_origin;
                // Allow absolute or scheme relative URLs to same origin
                return (url == origin || url.slice(0, origin.length + 1) == origin + '/') ||
                    (url == sr_origin || url.slice(0, sr_origin.length + 1) == sr_origin + '/') ||
                    // or any other URL that isn't scheme relative or absolute i.e relative.
                    !(/^(\/\/|http:|https:).*/.test(url));
            }
            function safeMethod(method) {
                return (/^(GET|HEAD|OPTIONS|TRACE)$/.test(method));
            }

            if (!safeMethod(settings.type) && sameOrigin(settings.url)) {
                xhr.setRequestHeader("X-CSRFToken", getCookie('csrftoken'));
            }
        });


        $("input.user-select").select2({
          placeholder: {title: '{% trans "Add User..." %}', id: ""},
          minimumInputLength: 1,
          multiple: true,
          ajax: {
            url: "{% url auth_ajax_lookup %}",
            dataType: "json",
            type: "POST",
            data: function (term, page) {
              return {
                query: term,
              };
            },
            results: function (data, page) {
              return {results: data.users};
            }
          },
          id: userID,
          formatResult: userFormatResult,
          formatSelection: userFormatSelection
        });

        function userID(user) {
          return user.username
        }

        function userFormatResult(user) {
          return user.username
        }

        function userFormatSelection(user) {
            return user.username;
        }
      });
    </script>

    {% block extra_script %}{% endblock extra_script %}

    <script type="text/javascript" src="{% url django.views.i18n.javascript_catalog %}"></script>
    <script type="text/javascript" src="{% url lang %}"></script>
  </body>
</html><|MERGE_RESOLUTION|>--- conflicted
+++ resolved
@@ -10,10 +10,7 @@
       <link href="{{ STATIC_URL }}geonode/css/base.css" rel="stylesheet" />
       <link href="{{ STATIC_URL }}geonode/select2/select2.css" rel="stylesheet"/>
       <script src="{{ STATIC_URL }}geonode/js/cssrefresh.js" type="text/javascript"></script>
-<<<<<<< HEAD
-=======
       {% block extra_head %}{% endblock %}
->>>>>>> 8c0460da
     {% endblock %}
     <!--[if lt IE 9]>
       <script src="https://html5shim.googlecode.com/svn/trunk/html5.js"></script>
@@ -119,7 +116,7 @@
                 <a href="{% url layer_browse %}">{% trans "Explore Data" %}</a>
               </li>
               <li>
-                <a href="{% url layer_upload %}">{% trans "Upload Data" %}</a>
+                <a href="{% url upload %}">{% trans "Upload Data" %}</a>
               </li>
               <li>
                 <a href="{% url maps_browse %}">{% trans "Explore Maps" %}</a>
