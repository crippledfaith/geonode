--- conflicted
+++ resolved
@@ -659,12 +659,6 @@
                     {% endif %}
                 {% endfor %}
             }
-<<<<<<< HEAD
-            $('#id_freetext_keyword_select').click(function() {
-                $('#id_resource-keywords-tokenfield').blur().focus();
-            });
-=======
->>>>>>> 1f1b0d3d
 
             $('#treeview').treeview({
                 color: "#428bca",
