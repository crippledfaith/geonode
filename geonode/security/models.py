# -*- coding: utf-8 -*-
#########################################################################
#
# Copyright (C) 2016 OSGeo
#
# This program is free software: you can redistribute it and/or modify
# it under the terms of the GNU General Public License as published by
# the Free Software Foundation, either version 3 of the License, or
# (at your option) any later version.
#
# This program is distributed in the hope that it will be useful,
# but WITHOUT ANY WARRANTY; without even the implied warranty of
# MERCHANTABILITY or FITNESS FOR A PARTICULAR PURPOSE. See the
# GNU General Public License for more details.
#
# You should have received a copy of the GNU General Public License
# along with this program. If not, see <http://www.gnu.org/licenses/>.
#
#########################################################################
try:
    import json
except ImportError:
    from django.utils import simplejson as json
import logging
import traceback
import requests

from requests.auth import HTTPBasicAuth

from django.contrib.auth import get_user_model

from django.contrib.contenttypes.models import ContentType
from django.contrib.auth import login
from django.contrib.auth.models import Group, Permission
from django.conf import settings
from guardian.utils import get_user_obj_perms_model
from guardian.shortcuts import assign_perm, get_groups_with_perms

logger = logging.getLogger("geonode.security.models")

ADMIN_PERMISSIONS = [
    'view_resourcebase',
    'download_resourcebase',
    'change_resourcebase_metadata',
    'change_resourcebase',
    'delete_resourcebase',
    'change_resourcebase_permissions',
    'publish_resourcebase',
]

LAYER_ADMIN_PERMISSIONS = [
    'change_layer_data',
    'change_layer_style'
]

ogc_server_settings = settings.OGC_SERVER['default']

GEOFENCE_SECURITY_ENABLED = False
if 'GEOFENCE_SECURITY_ENABLED' in ogc_server_settings:
    GEOFENCE_SECURITY_ENABLED = ogc_server_settings['GEOFENCE_SECURITY_ENABLED']


def get_users_with_perms(obj):
    """
    Override of the Guardian get_users_with_perms
    """
    ctype = ContentType.objects.get_for_model(obj)
    permissions = {}
    PERMISSIONS_TO_FETCH = ADMIN_PERMISSIONS + LAYER_ADMIN_PERMISSIONS

    for perm in Permission.objects.filter(codename__in=PERMISSIONS_TO_FETCH, content_type_id=ctype.id):
        permissions[perm.id] = perm.codename

    user_model = get_user_obj_perms_model(obj)
    users_with_perms = user_model.objects.filter(object_pk=obj.pk,
                                                 content_type_id=ctype.id,
                                                 permission_id__in=permissions).values('user_id', 'permission_id')

    users = {}
    for item in users_with_perms:
        if item['user_id'] in users:
            users[item['user_id']].append(permissions[item['permission_id']])
        else:
            users[item['user_id']] = [permissions[item['permission_id']], ]

    profiles = {}
    for profile in get_user_model().objects.filter(id__in=users.keys()):
        profiles[profile] = users[profile.id]

    return profiles


class PermissionLevelError(Exception):
    pass


class PermissionLevelMixin(object):

    """
    Mixin for adding "Permission Level" methods
    to a model class -- eg role systems where a
    user has exactly one assigned role with respect to
    an object representing an "access level"
    """

    def get_all_level_info(self):

        resource = self.get_self_resource()
        info = {
            'users': get_users_with_perms(
                resource),
            'groups': get_groups_with_perms(
                resource,
                attach_perms=True)}

        # TODO very hugly here, but isn't huglier
        # to set layer permissions to resource base?
        if hasattr(self, "layer"):
            info_layer = {
                'users': get_users_with_perms(
                    self.layer),
                'groups': get_groups_with_perms(
                    self.layer,
                    attach_perms=True)}

            for user in info_layer['users']:
                if user in info['users']:
                    info['users'][user] = info['users'][user] + info_layer['users'][user]
                else:
                    info['users'][user] = info_layer['users'][user]

            for group in info_layer['groups']:
                if group in info['groups']:
                    info['groups'][group] = info['groups'][group] + info_layer['groups'][group]
                else:
                    info['groups'][group] = info_layer['groups'][group]

        return info

    def get_self_resource(self):
        return self.resourcebase_ptr if hasattr(
            self,
            'resourcebase_ptr_id') else self

    def set_default_permissions(self):
        """
        Remove all the permissions except for the owner and assign the
        view permission to the anonymous group
        """
        remove_object_permissions(self)

        # default permissions for anonymous users
        anonymous_group, created = Group.objects.get_or_create(name='anonymous')

        if not anonymous_group:
            raise Exception("Could not acquire 'anonymous' Group.")

        # default permissions for resource owner
        set_owner_permissions(self)

        if settings.DEFAULT_ANONYMOUS_VIEW_PERMISSION:
            # Assign GeoFence Layer Access to ALL Users
            set_geofence_all(self)
            assign_perm('view_resourcebase', anonymous_group, self.get_self_resource())

        if settings.DEFAULT_ANONYMOUS_DOWNLOAD_PERMISSION:
            assign_perm('download_resourcebase', anonymous_group, self.get_self_resource())

        # only for layer owner
        if self.__class__.__name__ == 'Layer':
            assign_perm('change_layer_data', self.owner, self)
            assign_perm('change_layer_style', self.owner, self)

    def set_permissions(self, perm_spec):
        """
        Sets an object's the permission levels based on the perm_spec JSON.


        the mapping looks like:
        {
            'users': {
                'AnonymousUser': ['view'],
                <username>: ['perm1','perm2','perm3'],
                <username2>: ['perm1','perm2','perm3']
                ...
            }
            'groups': [
                <groupname>: ['perm1','perm2','perm3'],
                <groupname2>: ['perm1','perm2','perm3'],
                ...
                ]
        }
        """

        remove_object_permissions(self)

        # default permissions for resource owner
        set_owner_permissions(self)

        if 'users' in perm_spec and "AnonymousUser" in perm_spec['users']:
            anonymous_group = Group.objects.get(name='anonymous')
            for perm in perm_spec['users']['AnonymousUser']:
                if self.polymorphic_ctype.name == 'layer' and perm in ('change_layer_data', 'change_layer_style',
                                                                       'add_layer', 'change_layer', 'delete_layer',):
                    assign_perm(perm, anonymous_group, self.layer)
                else:
                    assign_perm(perm, anonymous_group, self.get_self_resource())

        if 'users' in perm_spec:
            for user, perms in perm_spec['users'].items():
                user = get_user_model().objects.get(username=user)
                # Set the GeoFence Owner Rules
                has_view_perms = ('view_resourcebase' in perms)
                has_download_perms = ('download_resourcebase' in perms)
                geofence_user = str(user)
                if "AnonymousUser" in geofence_user:
                    geofence_user = None
                set_geofence_owner(self, geofence_user, view_perms=has_view_perms, download_perms=has_download_perms)

                for perm in perms:
                    if self.polymorphic_ctype.name == 'layer' and perm in (
                            'change_layer_data', 'change_layer_style',
                            'add_layer', 'change_layer', 'delete_layer',):
                        assign_perm(perm, user, self.layer)
                    else:
                        assign_perm(perm, user, self.get_self_resource())

        if 'groups' in perm_spec:
            for group, perms in perm_spec['groups'].items():
                group = Group.objects.get(name=group)
                # Set the GeoFence Owner Rules
                has_view_perms = ('view_resourcebase' in perms)
                has_download_perms = ('download_resourcebase' in perms)
                set_geofence_group(self, str(group), view_perms=has_view_perms, download_perms=has_download_perms)

                for perm in perms:
                    if self.polymorphic_ctype.name == 'layer' and perm in (
                            'change_layer_data', 'change_layer_style',
                            'add_layer', 'change_layer', 'delete_layer',):
                        assign_perm(perm, group, self.layer)
                    else:
                        assign_perm(perm, group, self.get_self_resource())


def get_geofence_rules_count():
    """invalidate GeoFence Cache Rules"""
    try:
        url = settings.OGC_SERVER['default']['LOCATION']
        user = settings.OGC_SERVER['default']['USER']
        passwd = settings.OGC_SERVER['default']['PASSWORD']
        # Check first that the rules does not exist already
        """
        curl -X GET -u admin:geoserver \
              http://<host>:<port>/geoserver/geofence/rest/rules/count.json
        """
        headers = {'Content-type': 'application/json'}
        r = requests.get(url + 'geofence/rest/rules/count.json',
                         headers=headers,
                         auth=HTTPBasicAuth(user, passwd))
        if (r.status_code < 200 or r.status_code > 201):
            logger.warning("Could not retrieve GeoFence Rules count.")

        rules_objs = json.loads(r.text)
        rules_count = rules_objs['count']
        return int(rules_count)
    except:
        tb = traceback.format_exc()
        logger.debug(tb)
        return -1


def set_geofence_invalidate_cache():
    """invalidate GeoFence Cache Rules"""
<<<<<<< HEAD
    if settings.OGC_SERVER['default']['GEOFENCE_SECURITY_ENABLED']:
=======
    if GEOFENCE_SECURITY_ENABLED:
>>>>>>> 27485511
        try:
            url = settings.OGC_SERVER['default']['LOCATION']
            user = settings.OGC_SERVER['default']['USER']
            passwd = settings.OGC_SERVER['default']['PASSWORD']
            # Check first that the rules does not exist already
            """
            curl -X GET -u admin:geoserver \
                  http://<host>:<port>/geoserver/rest/ruleCache/invalidate
            """
            r = requests.put(url + 'rest/ruleCache/invalidate',
                             auth=HTTPBasicAuth(user, passwd))

            if (r.status_code < 200 or r.status_code > 201):
                logger.warning("Could not Invalidate GeoFence Rules.")
        except Exception as e:
            tb = traceback.format_exc()
            logger.debug(tb)
            raise e
<<<<<<< HEAD


def set_geofence_all(instance):
    """assign access permissions to all users"""
    if settings.OGC_SERVER['default']['GEOFENCE_SECURITY_ENABLED']:
=======


def set_geofence_all(instance):
    """assign access permissions to all users"""
    if GEOFENCE_SECURITY_ENABLED:
>>>>>>> 27485511
        resource = instance.get_self_resource()

        if hasattr(resource, "layer"):
            try:
                url = settings.OGC_SERVER['default']['LOCATION']
                user = settings.OGC_SERVER['default']['USER']
                passwd = settings.OGC_SERVER['default']['PASSWORD']
                # Check first that the rules does not exist already
                """
                curl -X GET -u admin:geoserver -H "Content-Type: application/json" \
                      http://<host>:<port>/geoserver/geofence/rest/rules.json?layer=<layer_name>
                """
                headers = {'Content-type': 'application/json'}
                r = requests.get(url + 'geofence/rest/rules.json?layer=' + resource.layer.name,
                                 headers=headers,
                                 auth=HTTPBasicAuth(user, passwd))

                rules_already_present = False
                if (r.status_code < 200 or r.status_code > 201):
                    logger.warning("Could not GET GeoServer Rules for Layer " + str(resource.layer.name))
                else:
                    try:
                        rules_objs = json.loads(r.text)
                        rules_count = rules_objs['count']
                        rules = rules_objs['rules']
                        if rules_count > 1:
                            for rule in rules:
                                if rule['userName'] is None and rule['access'] == 'ALLOW':
                                    rules_already_present = True
                    except Exception as e:
                        logger.debug("Response [{}] : {}".format(r.status_code, r.text))
                        raise e

                # Create GeoFence Rules for ANONYMOUS to the Layer
                """
                curl -X POST -u admin:geoserver -H "Content-Type: text/xml" -d \
                "<Rule><workspace>geonode</workspace><layer>{layer}</layer><access>ALLOW</access></Rule>" \
                http://<host>:<port>/geoserver/geofence/rest/rules
                """
                rules_count = get_geofence_rules_count()
                headers = {'Content-type': 'application/xml'}
                payload = "<Rule><priority>" + str(rules_count - 1) + "</priority><workspace>geonode</workspace><layer>"
                payload += resource.layer.name
                payload += "</layer><access>ALLOW</access></Rule>"

                if not rules_already_present:
                    r = requests.post(url + 'geofence/rest/rules',
                                      headers=headers,
                                      data=payload,
                                      auth=HTTPBasicAuth(user, passwd))
                    if (r.status_code < 200 or r.status_code > 201):
                        msg = "Could not ADD GeoServer ANONYMOUS Rule for Layer " + str(resource.layer.name)
                        e = Exception(msg)
                        logger.debug("Response [{}] : {}".format(r.status_code, r.text))
                        raise e
            except Exception as e:
                tb = traceback.format_exc()
                logger.debug(tb)
                raise e
            finally:
                set_geofence_invalidate_cache()


def set_geofence_owner(instance, username, view_perms=False, download_perms=False):
    """assign access permissions to owner user"""
<<<<<<< HEAD
    if settings.OGC_SERVER['default']['GEOFENCE_SECURITY_ENABLED']:
=======
    if GEOFENCE_SECURITY_ENABLED:
>>>>>>> 27485511
        resource = instance.get_self_resource()

        if hasattr(resource, "layer"):
            try:
                # Scan GeoFence for the user
                url = settings.OGC_SERVER['default']['LOCATION']
                user = settings.OGC_SERVER['default']['USER']
                passwd = settings.OGC_SERVER['default']['PASSWORD']
                headers = {'Content-type': 'application/xml'}

                # Create GeoFence User's specific Access Limits
                """
                curl -X POST -u admin:geoserver -H "Content-Type: text/xml" -d \
                "<Rule><userName>{user}</userName><workspace>geonode</workspace> \
                <layer>{layer}</layer><access>ALLOW</access></Rule>" \
                http://<host>:<port>/geoserver/geofence/rest/rules
                """
                rules_count = get_geofence_rules_count()
                payload = "<priority>" + str(rules_count - 1) + "</priority>"
                if username:
                    payload += "<userName>" + username + "</userName>"
                payload += "<workspace>geonode</workspace>"
                payload += "<layer>" + resource.layer.name + "</layer>"
                payload += "<access>ALLOW</access>"

                if view_perms and download_perms:
                    data = "<Rule>" + payload + "</Rule>"
                    logger.debug(data)
                    r = requests.post(url + 'geofence/rest/rules',
                                      headers=headers,
                                      data=data,
                                      auth=HTTPBasicAuth(user, passwd))
                    if (r.status_code < 200 or r.status_code > 201):
                        msg = "Could not ADD GeoServer User [" + str(username) + "] Rule for Layer "
                        msg = msg + str(resource.layer.name)
                        e = Exception(msg)
                        logger.debug("Response [{}] : {}".format(r.status_code, r.text))
                        raise e
                else:
                    if view_perms:
                        data = "<Rule>" + payload + "<service>WMS</service></Rule>"
                        logger.debug(data)
                        r = requests.post(url + 'geofence/rest/rules',
                                          headers=headers,
                                          data=data,
                                          auth=HTTPBasicAuth(user, passwd))
                        if (r.status_code < 200 or r.status_code > 201):
                            msg = "Could not ADD GeoServer User [" + str(username) + "] Rule for Layer "
                            msg = msg + str(resource.layer.name)
                            e = Exception(msg)
                            logger.debug("Response [{}] : {}".format(r.status_code, r.text))
                            raise e
                        data = "<Rule>" + payload + "<service>GWC</service></Rule>"
                        logger.debug(data)
                        r = requests.post(url + 'geofence/rest/rules',
                                          headers=headers,
                                          data=data,
                                          auth=HTTPBasicAuth(user, passwd))
                        if (r.status_code < 200 or r.status_code > 201):
                            msg = "Could not ADD GeoServer User [" + str(username) + "] Rule for Layer "
                            msg = msg + str(resource.layer.name)
                            e = Exception(msg)
                            logger.debug("Response [{}] : {}".format(r.status_code, r.text))
                            raise e

                    if download_perms:
                        data = "<Rule>" + payload + "<service>WCS</service></Rule>"
                        logger.debug(data)
                        r = requests.post(url + 'geofence/rest/rules',
                                          headers=headers,
                                          data=data,
                                          auth=HTTPBasicAuth(user, passwd))
                        if (r.status_code < 200 or r.status_code > 201):
                            msg = "Could not ADD GeoServer User [" + str(username) + "] Rule for Layer "
                            msg = msg + str(resource.layer.name)
                            e = Exception(msg)
                            logger.debug("Response [{}] : {}".format(r.status_code, r.text))
                            raise e
                        data = "<Rule>" + payload + "<service>WFS</service></Rule>"
                        logger.debug(data)
                        r = requests.post(url + 'geofence/rest/rules',
                                          headers=headers,
                                          data=data,
                                          auth=HTTPBasicAuth(user, passwd))
                        if (r.status_code < 200 or r.status_code > 201):
                            msg = "Could not ADD GeoServer User [" + str(username) + "] Rule for Layer "
                            msg = msg + str(resource.layer.name)
                            e = Exception(msg)
                            logger.debug("Response [{}] : {}".format(r.status_code, r.text))
                            raise e
                        data = "<Rule>" + payload + "<service>WPS</service></Rule>"
                        logger.debug(data)
                        r = requests.post(url + 'geofence/rest/rules',
                                          headers=headers,
                                          data=data,
                                          auth=HTTPBasicAuth(user, passwd))
                        if (r.status_code < 200 or r.status_code > 201):
                            msg = "Could not ADD GeoServer User [" + str(username) + "] Rule for Layer "
                            msg = msg + str(resource.layer.name)
                            e = Exception(msg)
                            logger.debug("Response [{}] : {}".format(r.status_code, r.text))
                            raise e
            except Exception as e:
                tb = traceback.format_exc()
                logger.debug(tb)
                raise e
            finally:
                set_geofence_invalidate_cache()


def set_geofence_group(instance, groupname, view_perms=False, download_perms=False):
    """assign access permissions to owner group"""
<<<<<<< HEAD
    if settings.OGC_SERVER['default']['GEOFENCE_SECURITY_ENABLED']:
=======
    if GEOFENCE_SECURITY_ENABLED:
>>>>>>> 27485511
        resource = instance.get_self_resource()

        if groupname and hasattr(resource, "layer"):
            try:
                # Scan GeoFence for the group
                url = settings.OGC_SERVER['default']['LOCATION']
                user = settings.OGC_SERVER['default']['USER']
                passwd = settings.OGC_SERVER['default']['PASSWORD']
                headers = {'Content-type': 'application/xml'}

                rules_count = get_geofence_rules_count()
                payload = "<priority>" + str(rules_count - 1) + "</priority>"
                payload += "<roleName>ROLE_" + groupname.upper() + "</roleName>"
                payload += "<workspace>geonode</workspace><layer>"
                payload += resource.layer.name + "</layer><access>ALLOW</access>"

                if view_perms and download_perms:
                    data = "<Rule>" + payload + "</Rule>"
                    r = requests.post(url + 'geofence/rest/rules',
                                      headers=headers,
                                      data=data,
                                      auth=HTTPBasicAuth(user, passwd))
                    if (r.status_code < 200 or r.status_code > 201):
                        msg = "Could not ADD GeoServer Group [" + str(groupname) + "] Rule for Layer "
                        msg = msg + str(resource.layer.name)
                        e = Exception(msg)
                        logger.debug("Response [{}] : {}".format(r.status_code, r.text))
                        raise e
                else:
                    if view_perms:
                        data = "<Rule>" + payload + "<service>WMS</service></Rule>"
                        r = requests.post(url + 'geofence/rest/rules',
                                          headers=headers,
                                          data=data,
                                          auth=HTTPBasicAuth(user, passwd))
                        if (r.status_code < 200 or r.status_code > 201):
                            msg = "Could not ADD GeoServer Group [" + str(groupname) + "] Rule for Layer "
                            msg = msg + str(resource.layer.name)
                            e = Exception(msg)
                            logger.debug("Response [{}] : {}".format(r.status_code, r.text))
                            raise e
                        data = "<Rule>" + payload + "<service>GWC</service></Rule>"
                        r = requests.post(url + 'geofence/rest/rules',
                                          headers=headers,
                                          data=data,
                                          auth=HTTPBasicAuth(user, passwd))
                        if (r.status_code < 200 or r.status_code > 201):
                            msg = "Could not ADD GeoServer Group [" + str(groupname) + "] Rule for Layer "
                            msg = msg + str(resource.layer.name)
                            e = Exception(msg)
                            logger.debug("Response [{}] : {}".format(r.status_code, r.text))
                            raise e

                    if download_perms:
                        data = "<Rule>" + payload + "<service>WCS</service></Rule>"
                        r = requests.post(url + 'geofence/rest/rules',
                                          headers=headers,
                                          data=data,
                                          auth=HTTPBasicAuth(user, passwd))
                        if (r.status_code < 200 or r.status_code > 201):
                            msg = "Could not ADD GeoServer Group [" + str(groupname) + "] Rule for Layer "
                            msg = msg + str(resource.layer.name)
                            e = Exception(msg)
                            logger.debug("Response [{}] : {}".format(r.status_code, r.text))
                            raise e
                        data = "<Rule>" + payload + "<service>WFS</service></Rule>"
                        r = requests.post(url + 'geofence/rest/rules',
                                          headers=headers,
                                          data=data,
                                          auth=HTTPBasicAuth(user, passwd))
                        if (r.status_code < 200 or r.status_code > 201):
                            msg = "Could not ADD GeoServer Group [" + str(groupname) + "] Rule for Layer "
                            msg = msg + str(resource.layer.name)
                            e = Exception(msg)
                            logger.debug("Response [{}] : {}".format(r.status_code, r.text))
                            raise e
                        data = "<Rule>" + payload + "<service>WPS</service></Rule>"
                        r = requests.post(url + 'geofence/rest/rules',
                                          headers=headers,
                                          data=data,
                                          auth=HTTPBasicAuth(user, passwd))
                        if (r.status_code < 200 or r.status_code > 201):
                            msg = "Could not ADD GeoServer Group [" + str(groupname) + "] Rule for Layer "
                            msg = msg + str(resource.layer.name)
                            e = Exception(msg)
                            logger.debug("Response [{}] : {}".format(r.status_code, r.text))
                            raise e
            except Exception as e:
                tb = traceback.format_exc()
                logger.debug(tb)
                raise e
            finally:
                set_geofence_invalidate_cache()


def set_owner_permissions(resource):
    """assign all admin permissions to the owner"""
    if resource.polymorphic_ctype:
        # Set the GeoFence Owner Rule
        geofence_user = str(resource.owner)
        if "AnonymousUser" in geofence_user:
            geofence_user = None
        set_geofence_owner(resource, geofence_user)

        if resource.polymorphic_ctype.name == 'layer':
            # Assign GeoFence Layer Access to Owner
            for perm in LAYER_ADMIN_PERMISSIONS:
                assign_perm(perm, resource.owner, resource.layer)

        for perm in ADMIN_PERMISSIONS:
            assign_perm(perm, resource.owner, resource.get_self_resource())


def remove_object_permissions(instance):
    """Remove object perimssions on give resource.
        If is a layer removes the layer specific permissions then the resourcebase permissions
    """
    from guardian.models import UserObjectPermission, GroupObjectPermission
    resource = instance.get_self_resource()

    if hasattr(resource, "layer"):
        try:
<<<<<<< HEAD
            if settings.OGC_SERVER['default']['GEOFENCE_SECURITY_ENABLED']:
=======
            if GEOFENCE_SECURITY_ENABLED:
>>>>>>> 27485511
                # Scan GeoFence Rules associated to the Layer
                """
                curl -u admin:geoserver
                http://<host>:<port>/geoserver/geofence/rest/rules.json?workspace=geonode&layer={layer}
                """
                url = settings.OGC_SERVER['default']['LOCATION']
                user = settings.OGC_SERVER['default']['USER']
                passwd = settings.OGC_SERVER['default']['PASSWORD']
                headers = {'Content-type': 'application/json'}

                r = requests.get(url + 'geofence/rest/rules.json?workspace=geonode&layer=' + resource.layer.name,
                                 headers=headers,
                                 auth=HTTPBasicAuth(user, passwd))
                if (r.status_code >= 200):
                    gs_rules = r.json()
                    r_ids = []
                    if gs_rules and gs_rules['rules']:
                        for r in gs_rules['rules']:
                            if r['layer'] and r['layer'] == resource.layer.name:
                                r_ids.append(r['id'])

                    # Delete GeoFence Rules associated to the Layer
                    # curl -X DELETE -u admin:geoserver http://<host>:<port>/geoserver/geofence/rest/rules/id/{r_id}
                    for i, r_id in enumerate(r_ids):
                        r = requests.delete(url + 'geofence/rest/rules/id/' + str(r_id),
                                            headers=headers,
                                            auth=HTTPBasicAuth(user, passwd))
                        if (r.status_code < 200 or r.status_code > 201):
                            msg = "Could not DELETE GeoServer Rule for Layer "
                            msg = msg + str(resource.layer.name)
                            e = Exception(msg)
                            logger.debug("Response [{}] : {}".format(r.status_code, r.text))
                            raise e
            UserObjectPermission.objects.filter(content_type=ContentType.objects.get_for_model(resource.layer),
                                                object_pk=instance.id).delete()
            GroupObjectPermission.objects.filter(content_type=ContentType.objects.get_for_model(resource.layer),
                                                 object_pk=instance.id).delete()
        except Exception as e:
            tb = traceback.format_exc()
            logger.debug(tb)
            raise e
        finally:
            set_geofence_invalidate_cache()

    UserObjectPermission.objects.filter(content_type=ContentType.objects.get_for_model(resource),
                                        object_pk=instance.id).delete()
    GroupObjectPermission.objects.filter(content_type=ContentType.objects.get_for_model(resource),
                                         object_pk=instance.id).delete()


# Logic to login a user automatically when it has successfully
# activated an account:
def autologin(sender, **kwargs):
    user = kwargs['user']
    request = kwargs['request']
    # Manually setting the default user backed to avoid the
    # 'User' object has no attribute 'backend' error
    user.backend = 'django.contrib.auth.backends.ModelBackend'
    # This login function does not need password.
    login(request, user)

# FIXME(Ariel): Replace this signal with the one from django-user-accounts
# user_activated.connect(autologin)<|MERGE_RESOLUTION|>--- conflicted
+++ resolved
@@ -271,11 +271,7 @@
 
 def set_geofence_invalidate_cache():
     """invalidate GeoFence Cache Rules"""
-<<<<<<< HEAD
-    if settings.OGC_SERVER['default']['GEOFENCE_SECURITY_ENABLED']:
-=======
     if GEOFENCE_SECURITY_ENABLED:
->>>>>>> 27485511
         try:
             url = settings.OGC_SERVER['default']['LOCATION']
             user = settings.OGC_SERVER['default']['USER']
@@ -294,19 +290,11 @@
             tb = traceback.format_exc()
             logger.debug(tb)
             raise e
-<<<<<<< HEAD
-
-
-def set_geofence_all(instance):
-    """assign access permissions to all users"""
-    if settings.OGC_SERVER['default']['GEOFENCE_SECURITY_ENABLED']:
-=======
 
 
 def set_geofence_all(instance):
     """assign access permissions to all users"""
     if GEOFENCE_SECURITY_ENABLED:
->>>>>>> 27485511
         resource = instance.get_self_resource()
 
         if hasattr(resource, "layer"):
@@ -372,11 +360,7 @@
 
 def set_geofence_owner(instance, username, view_perms=False, download_perms=False):
     """assign access permissions to owner user"""
-<<<<<<< HEAD
-    if settings.OGC_SERVER['default']['GEOFENCE_SECURITY_ENABLED']:
-=======
     if GEOFENCE_SECURITY_ENABLED:
->>>>>>> 27485511
         resource = instance.get_self_resource()
 
         if hasattr(resource, "layer"):
@@ -489,11 +473,7 @@
 
 def set_geofence_group(instance, groupname, view_perms=False, download_perms=False):
     """assign access permissions to owner group"""
-<<<<<<< HEAD
-    if settings.OGC_SERVER['default']['GEOFENCE_SECURITY_ENABLED']:
-=======
     if GEOFENCE_SECURITY_ENABLED:
->>>>>>> 27485511
         resource = instance.get_self_resource()
 
         if groupname and hasattr(resource, "layer"):
@@ -616,11 +596,7 @@
 
     if hasattr(resource, "layer"):
         try:
-<<<<<<< HEAD
-            if settings.OGC_SERVER['default']['GEOFENCE_SECURITY_ENABLED']:
-=======
             if GEOFENCE_SECURITY_ENABLED:
->>>>>>> 27485511
                 # Scan GeoFence Rules associated to the Layer
                 """
                 curl -u admin:geoserver
