from geonode.core.models import AUTHENTICATED_USERS, ANONYMOUS_USERS
from geonode.maps.models import Map, Layer, MapLayer, Contact, ContactRole,Role, get_csw
from geonode.maps.gs_helpers import fixup_style, cascading_delete
from geonode import geonetwork
import geoserver
from geoserver.resource import FeatureType, Coverage
import base64
from django import forms
from django.contrib.auth import authenticate, get_backends as get_auth_backends
from django.contrib.auth.decorators import login_required
from django.contrib.auth.models import User
from django.contrib.gis.geos import GEOSGeometry
from django.core.exceptions import ObjectDoesNotExist
from django.core.urlresolvers import reverse
from django.db import transaction
from django.http import HttpResponse, HttpResponseRedirect
from django.shortcuts import render_to_response, get_object_or_404
from django.conf import settings
from django.template import RequestContext, loader
from django.utils.translation import ugettext as _
import json
import math
import httplib2 
from owslib.csw import CswRecord, namespaces
from owslib.util import nspath
import re
from urllib import urlencode
from urlparse import urlparse
import uuid
import unicodedata
from django.views.decorators.csrf import csrf_exempt, csrf_response_exempt
from django.forms.models import inlineformset_factory
from django.db.models import Q
import logging

logger = logging.getLogger("geonode.maps.views")

_user, _password = settings.GEOSERVER_CREDENTIALS

DEFAULT_TITLE = ""
DEFAULT_ABSTRACT = ""

def _project_center(llcenter):
    wkt = "POINT({x} {y})".format(x=llcenter[0],y=llcenter[1])
    center = GEOSGeometry(wkt, srid=4326)
    center.transform("+proj=merc +a=6378137 +b=6378137 +lat_ts=0.0 +lon_0=0.0 +x_0=0.0 +y_0=0 +k=1.0 +units=m +nadgrids=@null +wktext +no_defs")
    return center.x, center.y

_DEFAULT_MAP_CENTER = _project_center(settings.DEFAULT_MAP_CENTER)

_default_map = Map(
    title=DEFAULT_TITLE, 
    abstract=DEFAULT_ABSTRACT,
    projection="EPSG:900913",
    center_x=_DEFAULT_MAP_CENTER[0],
    center_y=_DEFAULT_MAP_CENTER[1],
    zoom=settings.DEFAULT_MAP_ZOOM
)

def _baselayer(lyr, order):
    return MapLayer.objects.from_viewer_config(
        map = _default_map,
        layer = lyr,
        source = settings.MAP_BASELAYERSOURCES[lyr["source"]],
        ordering = order
    )

DEFAULT_BASELAYERS = [_baselayer(lyr, ord) for ord, lyr in enumerate(settings.MAP_BASELAYERS)]

DEFAULT_MAP_CONFIG = _default_map.viewer_json(*DEFAULT_BASELAYERS)

del _default_map
del _baselayer

def bbox_to_wkt(x0, x1, y0, y1, srid="4326"):
    return 'SRID='+srid+';POLYGON(('+x0+' '+y0+','+x0+' '+y1+','+x1+' '+y1+','+x1+' '+y0+','+x0+' '+y0+'))'
class ContactForm(forms.ModelForm):
    class Meta:
        model = Contact
        exclude = ('user',)

class LayerForm(forms.ModelForm):
    date = forms.DateTimeField(widget=forms.SplitDateTimeWidget)
    date.widget.widgets[0].attrs = {"class":"date"}
    date.widget.widgets[1].attrs = {"class":"time"}
    temporal_extent_start = forms.DateField(required=False,widget=forms.DateInput(attrs={"class":"date"}))
    temporal_extent_end = forms.DateField(required=False,widget=forms.DateInput(attrs={"class":"date"}))
    
    poc = forms.ModelChoiceField(empty_label = "Person outside GeoNode (fill form)",
                                 label = "Point Of Contact", required=False,
                                 queryset = Contact.objects.exclude(user=None))

    metadata_author = forms.ModelChoiceField(empty_label = "Person outside GeoNode (fill form)",
                                             label = "Metadata Author", required=False,
                                             queryset = Contact.objects.exclude(user=None))

    class Meta:
        model = Layer
        exclude = ('contacts','workspace', 'store', 'name', 'uuid', 'storeType', 'typename')

class RoleForm(forms.ModelForm):
    class Meta:
        model = ContactRole
        exclude = ('contact', 'layer')

class PocForm(forms.Form):
    contact = forms.ModelChoiceField(label = "New point of contact",
                                     queryset = Contact.objects.exclude(user=None))


class MapForm(forms.ModelForm):
    class Meta:
        model = Map
        exclude = ('contact', 'zoom', 'projection', 'center_x', 'center_y', 'owner')
        widgets = {
            'abstract': forms.Textarea(attrs={'cols': 40, 'rows': 10}),
        }



MAP_LEV_NAMES = {
    Map.LEVEL_NONE  : _('No Permissions'),
    Map.LEVEL_READ  : _('Read Only'),
    Map.LEVEL_WRITE : _('Read/Write'),
    Map.LEVEL_ADMIN : _('Administrative')
}
LAYER_LEV_NAMES = {
    Layer.LEVEL_NONE  : _('No Permissions'),
    Layer.LEVEL_READ  : _('Read Only'),
    Layer.LEVEL_WRITE : _('Read/Write'),
    Layer.LEVEL_ADMIN : _('Administrative')
}

@transaction.commit_manually
def maps(request, mapid=None):
    if request.method == 'GET':
        return render_to_response('maps.html', RequestContext(request))
    elif request.method == 'POST':
        if not request.user.is_authenticated():
            return HttpResponse(
                'You must be logged in to save new maps',
                mimetype="text/plain",
                status=401
            )
        try: 
            map = Map(owner=request.user, zoom=0, center_x=0, center_y=0)
            map.save()
            map.set_default_permissions()
            map.update_from_viewer(request.raw_post_data)
            response = HttpResponse('', status=201)
            response['Location'] = map.id
            transaction.commit()
            return response
        except Exception, e:
            transaction.rollback()
            return HttpResponse(
                "The server could not understand your request." + str(e),
                status=400, 
                mimetype="text/plain"
            )

def mapJSON(request, mapid):
    if request.method == 'GET':
        map = get_object_or_404(Map,pk=mapid) 
        if not request.user.has_perm('maps.view_map', obj=map):
            return HttpResponse(loader.render_to_string('401.html', 
                RequestContext(request, {})), status=401)
    	return HttpResponse(json.dumps(map.viewer_json()))
    elif request.method == 'PUT':
        if not request.user.is_authenticated():
            return HttpResponse(
                _("You must be logged in to save this map"),
                status=401,
                mimetype="text/plain"
            )
        map = get_object_or_404(Map, pk=mapid)
        try:
            map.update_from_viewer(request.raw_post_data)
            return HttpResponse(
                "Map successfully updated.", 
                mimetype="text/plain",
                status=204
            )
        except Exception, e:
            return HttpResponse(
                "The server could not understand the request." + str(e),
                mimetype="text/plain",
                status=400
            )

@csrf_exempt            
def newmap(request):
    '''
    View that creates a new map.  
    
    If the query argument 'copy' is given, the inital map is
    a copy of the map with the id specified, otherwise the 
    default map configuration is used.  If copy is specified
    and the map specified does not exist a 404 is returned.
    '''
    if request.method == 'GET' and 'copy' in request.GET:
        mapid = request.GET['copy']
        map = get_object_or_404(Map,pk=mapid)
        
        if not request.user.has_perm('maps.view_map', obj=map):
            return HttpResponse(loader.render_to_string('401.html', 
                RequestContext(request, {'error_message': 
                    _("You are not permitted to view or copy this map.")})), status=401)

        map.abstract = DEFAULT_ABSTRACT
        map.title = DEFAULT_TITLE
        if request.user.is_authenticated(): map.owner = request.user
        config = map.viewer_json()
        del config['id']
    else:
        if request.method == 'GET':
            params = request.GET
        elif request.method == 'POST':
            params = request.POST
        else:
            return HttpResponse(status=405)
        
        if 'layer' in params:
            bbox = None
            map = Map(projection="EPSG:900913")
            layers = []
            for layer_name in params.getlist('layer'):
                try:
                    layer = Layer.objects.get(typename=layer_name)
                except ObjectDoesNotExist:
                    # bad layer, skip 
                    continue

                if not request.user.has_perm('maps.view_layer', obj=layer):
                    # invisible layer, skip inclusion
                    continue
                    
                layer_bbox = layer.resource.latlon_bbox
                if bbox is None:
                    bbox = list(layer_bbox[0:4])
                else:
                    bbox[0] = min(bbox[0], layer_bbox[0])
                    bbox[1] = max(bbox[1], layer_bbox[1])
                    bbox[2] = min(bbox[2], layer_bbox[2])
                    bbox[3] = max(bbox[3], layer_bbox[3])
                
                layers.append(MapLayer(
                    map = map,
                    name = layer.typename,
                    ows_url = settings.GEOSERVER_BASE_URL + "wms",
                    visibility = True
                ))

            if bbox is not None:
                minx, maxx, miny, maxy = [float(c) for c in bbox]
                x = (minx + maxx) / 2
                y = (miny + maxy) / 2
                wkt = "POINT(" + str(x) + " " + str(y) + ")"
                center = GEOSGeometry(wkt, srid=4326)
                center.transform("+proj=merc +a=6378137 +b=6378137 +lat_ts=0.0 +lon_0=0.0 +x_0=0.0 +y_0=0 +k=1.0 +units=m +nadgrids=@null +wktext +no_defs")

                width_zoom = math.log(360 / (maxx - minx), 2)
                height_zoom = math.log(360 / (maxy - miny), 2)

                map.center_x = center.x
                map.center_y = center.y
                map.zoom = math.ceil(min(width_zoom, height_zoom))

            config = map.viewer_json(*(DEFAULT_BASELAYERS + layers))
            config['fromLayer'] = True
        else:
            config = DEFAULT_MAP_CONFIG
    return render_to_response('maps/view.html', RequestContext(request, {
        'config': json.dumps(config), 
        'GOOGLE_API_KEY' : settings.GOOGLE_API_KEY,
        'GEOSERVER_BASE_URL' : settings.GEOSERVER_BASE_URL
    }))

h = httplib2.Http()
h.add_credentials(_user, _password)
h.add_credentials(_user, _password)
_netloc = urlparse(settings.GEOSERVER_BASE_URL).netloc
h.authorizations.append(
    httplib2.BasicAuthentication(
        (_user, _password), 
        _netloc,
        settings.GEOSERVER_BASE_URL,
        {},
        None,
        None, 
        h
    )
)


@login_required
def map_download(request, mapid):
    """ 
    Download all the layers of a map as a batch
    XXX To do, remove layer status once progress id done 
    This should be fix because 
    """ 
    mapObject = get_object_or_404(Map,pk=mapid)
    if not request.user.has_perm('maps.view_map', obj=mapObject):
        return HttpResponse(_('Not Permitted'), status=401)

    map_status = dict()
    if request.method == 'POST': 
        url = "%srest/process/batchDownload/launch/" % settings.GEOSERVER_BASE_URL

        def perm_filter(layer):
            return request.user.has_perm('maps.view_layer', obj=layer)

        mapJson = mapObject.json(perm_filter)

        resp, content = h.request(url, 'POST', body=mapJson)

        if resp.status not in (400, 404, 417):
            map_status = json.loads(content)
            request.session["map_status"] = map_status
        else: 
            pass # XXX fix

    if request.method == 'GET':
        if "map_status" in request.session and type(request.session["map_status"]) == dict:
            msg = "You already started downloading a map"
        else: 
            msg = "You should download a map" 

    locked_layers = []
    remote_layers = []
    downloadable_layers = []

    for lyr in mapObject.layer_set.all():
        if lyr.group != "background":
            if not lyr.local():
                remote_layers.append(lyr)
            else:
                ownable_layer = Layer.objects.get(typename=lyr.name)
                if not request.user.has_perm('maps.view_layer', obj=ownable_layer):
                    locked_layers.append(lyr)
                else:
                    downloadable_layers.append(lyr)

    return render_to_response('maps/download.html', RequestContext(request, {
         "map_status" : map_status,
         "map" : mapObject,
         "locked_layers": locked_layers,
         "remote_layers": remote_layers,
         "downloadable_layers": downloadable_layers,
         "geoserver" : settings.GEOSERVER_BASE_URL,
         "site" : settings.SITEURL
    }))
    

def check_download(request):
    """
    this is an endpoint for monitoring map downloads
    """
    try:
        layer = request.session["map_status"] 
        if type(layer) == dict:
            url = "%srest/process/batchDownload/status/%s" % (settings.GEOSERVER_BASE_URL,layer["id"])
            resp,content = h.request(url,'GET')
            status= resp.status
            if resp.status == 400:
                return HttpResponse(content="Something went wrong",status=status)
        else: 
            content = "Something Went wrong" 
            status  = 400 
    except ValueError:
        # TODO: Is there any useful context we could include in this log?
        logger.warn("User tried to check status, but has no download in progress.")
    return HttpResponse(content=content,status=status)


@csrf_exempt
def batch_layer_download(request):
    """
    batch download a set of layers
    
    POST - begin download
    GET?id=<download_id> monitor status
    """

    # currently this just piggy-backs on the map download backend 
    # by specifying an ad hoc map that contains all layers requested
    # for download. assumes all layers are hosted locally.
    # status monitoring is handled slightly differently.
    
    if request.method == 'POST':
        layers = request.POST.getlist("layer")
        layers = Layer.objects.filter(typename__in=list(layers))

        def layer_son(layer):
            return {
                "name" : layer.typename, 
                "service" : layer.service_type, 
                "metadataURL" : "",
                "serviceURL" : ""
            } 

        readme = """This data is provided by GeoNode.

Contents:
"""
        def list_item(lyr):
            return "%s - %s.*" % (lyr.title, lyr.name)

        readme = "\n".join([readme] + [list_item(l) for l in layers])

        fake_map = {
            "map": { "readme": readme },
            "layers" : [layer_son(lyr) for lyr in layers]
        }

        url = "%srest/process/batchDownload/launch/" % settings.GEOSERVER_BASE_URL
        resp, content = h.request(url,'POST',body=json.dumps(fake_map))
        return HttpResponse(content, status=resp.status)

    
    if request.method == 'GET':
        # essentially, this just proxies back to geoserver
        download_id = request.GET.get('id', None)
        if download_id is None:
            return HttpResponse(status=404)

        url = "%srest/process/batchDownload/status/%s" % (settings.GEOSERVER_BASE_URL, download_id)
        resp,content = h.request(url,'GET')
        return HttpResponse(content, status=resp.status)



def view_map_permissions(request, mapid):
    map = get_object_or_404(Map,pk=mapid) 

    if not request.user.has_perm('maps.change_map_permissions', obj=map):
        return HttpResponse(loader.render_to_string('401.html', 
            RequestContext(request, {'error_message': 
                _("You are not permitted to view this map's permissions")})), status=401)

    ctx = _view_perms_context(map, MAP_LEV_NAMES)
    ctx['map'] = map
    return render_to_response("maps/permissions.html", RequestContext(request, ctx))


def ajax_layer_permissions(request, layername):
    layer = get_object_or_404(Layer, typename=layername)

    if not request.user.has_perm("maps.change_layer_permissions", obj=layer):
        return HttpResponse(
            'You are not allowed to change permissions for this layer',
            status=401,
            mimetype='text/plain'
        )

    if not request.method == 'POST':
        return HttpResponse(
            'You must use POST for editing layer permissions',
            status=405,
            mimetype='text/plain'
        )

    if "authenticated" in request.POST:
        layer.set_gen_level(AUTHENTICATED_USERS, request.POST['authenticated'])
    elif "anonymous" in request.POST:
        layer.set_gen_level(ANONYMOUS_USERS, request.POST['anonymous'])
    else:
        user_re = re.compile('^user\\.(.*)')
        for k, level in request.POST.iteritems():
            match = user_re.match(k)
            if match:
                username = match.groups()[0]
                user = User.objects.get(username=username)
                if level == '':
                    layer.set_user_level(user, layer.LEVEL_NONE)
                else:
                    layer.set_user_level(user, level)

    return HttpResponse(
        "Permissions updated",
        status=200,
        mimetype='text/plain'
    )

def ajax_map_permissions(request, mapid):
    map = get_object_or_404(Map, pk=mapid)

    if not request.user.has_perm("maps.change_map_permissions", obj=map):
        return HttpResponse(
            'You are not allowed to change permissions for this map',
            status=401,
            mimetype='text/plain'
        )

    if not request.method == 'POST':
        return HttpResponse(
            'You must use POST for editing map permissions',
            status=405,
            mimetype='text/plain'
        )

    if "authenticated" in request.POST:
        map.set_gen_level(AUTHENTICATED_USERS, request.POST['authenticated'])
    elif "anonymous" in request.POST:
        map.set_gen_level(ANONYMOUS_USERS, request.POST['anonymous'])
    else:
        user_re = re.compile('^user\\.(.*)')
        for k, level in request.POST.iteritems():
            match = user_re.match(k)
            if match:
                username = match.groups()[0]
                user = User.objects.get(username=username)
                if level == '':
                    map.set_user_level(user, map.LEVEL_NONE)
                else:
                    map.set_user_level(user, level)

    return HttpResponse(
        "Permissions updated",
        status=200,
        mimetype='text/plain'
    )


@login_required
def deletemap(request, mapid):
    ''' Delete a map, and its constituent layers. '''
    map = get_object_or_404(Map,pk=mapid) 

    if not request.user.has_perm('maps.delete_map', obj=map):
        return HttpResponse(loader.render_to_string('401.html', 
            RequestContext(request, {'error_message': 
                _("You are not permitted to delete this map.")})), status=401)

    if request.method == 'GET':
        return render_to_response("maps/map_remove.html", RequestContext(request, {
            "map": map
        }))
    elif request.method == 'POST':
        layers = map.layer_set.all()
        for layer in layers:
            layer.delete()
        map.delete()

        return HttpResponseRedirect(reverse("geonode.maps.views.maps"))

def mapdetail(request,mapid): 
    '''
    The view that show details of each map
    '''
    map = get_object_or_404(Map,pk=mapid)
    if not request.user.has_perm('maps.view_map', obj=map):
        return HttpResponse(loader.render_to_string('401.html', 
            RequestContext(request, {'error_message': 
                _("You are not allowed to view this map.")})), status=401)
     
    config = map.viewer_json()
    config = json.dumps(config)
    layers = MapLayer.objects.filter(map=map.id) 
    return render_to_response("maps/mapinfo.html", RequestContext(request, {
        'config': config, 
        'map': map,
        'layers': layers,
        'permissions_json': _perms_info_json(map, MAP_LEV_NAMES)
    }))

@csrf_exempt
@login_required
def describemap(request, mapid):
    '''
    The view that displays a form for
    editing map metadata
    '''
    map = get_object_or_404(Map,pk=mapid) 
    if not request.user.has_perm('maps.change_map', obj=map):
        return HttpResponse(loader.render_to_string('401.html', 
                            RequestContext(request, {'error_message': 
                            _("You are not allowed to modify this map's metadata.")})),
                            status=401)

    if request.method == "POST":
        # Change metadata, return to map info page
        map_form = MapForm(request.POST, instance=map, prefix="map")
        if map_form.is_valid():
            map_form.save()

            return HttpResponseRedirect(reverse('geonode.maps.views.map_controller', args=(map.id,)))
    else:
        # Show form
        map_form = MapForm(instance=map, prefix="map")

    return render_to_response("maps/map_describe.html", RequestContext(request, {
        "map": map,
        "map_form": map_form
    }))


def map_controller(request, mapid):
    '''
    main view for map resources, dispatches to correct 
    view based on method and query args. 
    '''
    if 'remove' in request.GET: 
        return deletemap(request, mapid)
<<<<<<< HEAD
    elif 'describe' in request.GET:
=======
    if 'describe' in request.GET:
>>>>>>> 9ca49828
        return describemap(request, mapid)
    else:
        return mapdetail(request, mapid)

def view(request, mapid):
    """  
    The view that returns the map composer opened to
    the map with the given map ID.
    """
    map = Map.objects.get(pk=mapid)
    if not request.user.has_perm('maps.view_map', obj=map):
        return HttpResponse(loader.render_to_string('401.html', 
            RequestContext(request, {'error_message': 
                _("You are not allowed to view this map.")})), status=401)    
    
    config = map.viewer_json()
    return render_to_response('maps/view.html', RequestContext(request, {
        'config': json.dumps(config),
        'GOOGLE_API_KEY' : settings.GOOGLE_API_KEY,
        'GEOSERVER_BASE_URL' : settings.GEOSERVER_BASE_URL
    }))

def embed(request, mapid=None):
    if mapid is None:
        config = DEFAULT_MAP_CONFIG
    else:
        map = Map.objects.get(pk=mapid)
        if not request.user.has_perm('maps.view_map', obj=map):
            return HttpResponse(_("Not Permitted"), status=401, mimetype="text/plain")
        
        config = map.viewer_json()
    return render_to_response('maps/embed.html', RequestContext(request, {
        'config': json.dumps(config)
    }))


def data(request):
    return render_to_response('data.html', RequestContext(request, {
        'GEOSERVER_BASE_URL':settings.GEOSERVER_BASE_URL
    }))

def view_js(request, mapid):
    map = Map.objects.get(pk=mapid)
    if not request.user.has_perm('maps.view_map', obj=map):
        return HttpResponse(_("Not Permitted"), status=401, mimetype="text/plain")
    config = map.viewer_json()
    return HttpResponse(json.dumps(config), mimetype="application/javascript")

def fixdate(str):
    return " ".join(str.split("T"))

class LayerDescriptionForm(forms.Form):
    title = forms.CharField(300)
    abstract = forms.CharField(1000, widget=forms.Textarea, required=False)
    keywords = forms.CharField(500, required=False)

@csrf_exempt
@login_required
def _describe_layer(request, layer):
    if request.user.is_authenticated():
        if not request.user.has_perm('maps.change_layer', obj=layer):
            return HttpResponse(loader.render_to_string('401.html', 
                RequestContext(request, {'error_message': 
                    _("You are not permitted to modify this layer's metadata")})), status=401)
        
        poc = layer.poc
        metadata_author = layer.metadata_author
        poc_role = ContactRole.objects.get(layer=layer, role=layer.poc_role)
        metadata_author_role = ContactRole.objects.get(layer=layer, role=layer.metadata_author_role)

        if request.method == "POST":
            layer_form = LayerForm(request.POST, instance=layer, prefix="layer")
        else:
            layer_form = LayerForm(instance=layer, prefix="layer")

        if request.method == "POST" and layer_form.is_valid():
            new_poc = layer_form.cleaned_data['poc']
            new_author = layer_form.cleaned_data['metadata_author']

            if new_poc is None:
                poc_form = ContactForm(request.POST, prefix="poc")
                if poc_form.has_changed and poc_form.is_valid():
                    new_poc = poc_form.save()

            if new_author is None:
                author_form = ContactForm(request.POST, prefix="author")
                if author_form.has_changed and author_form.is_valid():
                    new_author = author_form.save()

            if new_poc is not None and new_author is not None:
                the_layer = layer_form.save(commit=False)
                the_layer.poc = new_poc
                the_layer.metadata_author = new_author
                the_layer.save()
                return HttpResponseRedirect("/data/" + layer.typename)

        if poc.user is None:
            poc_form = ContactForm(instance=poc, prefix="poc")
        else:
            layer_form.fields['poc'].initial = poc.id
            poc_form = ContactForm(prefix="poc")
            poc_form.hidden=True

        if metadata_author.user is None:
            author_form = ContactForm(instance=metadata_author, prefix="author")
        else:
            layer_form.fields['metadata_author'].initial = metadata_author.id
            author_form = ContactForm(prefix="author")
            author_form.hidden=True

        return render_to_response("maps/layer_describe.html", RequestContext(request, {
            "layer": layer,
            "layer_form": layer_form,
            "poc_form": poc_form,
            "author_form": author_form,
        }))
    else: 
        return HttpResponse("Not allowed", status=403)

@csrf_exempt
def _removeLayer(request,layer):
    if request.user.is_authenticated():
        if not request.user.has_perm('maps.delete_layer', obj=layer):
            return HttpResponse(loader.render_to_string('401.html', 
                RequestContext(request, {'error_message': 
                    _("You are not permitted to delete this layer")})), status=401)
        
        if (request.method == 'GET'):
            return render_to_response('maps/layer_remove.html',RequestContext(request, {
                "layer": layer
            }))
        if (request.method == 'POST'):
            layer.delete()
            return HttpResponseRedirect(reverse("data"))
        else:
            return HttpResponse("Not allowed",status=403) 
    else:  
        return HttpResponse("Not allowed",status=403)

@csrf_exempt
def _changeLayerDefaultStyle(request,layer):
    if request.user.is_authenticated():
        if not request.user.has_perm('maps.change_layer', obj=layer):
            return HttpResponse(loader.render_to_string('401.html', 
                RequestContext(request, {'error_message': 
                    _("You are not permitted to modify this layer")})), status=401)
        
        if (request.method == 'POST'):
            style_name = request.POST.get('defaultStyle')

            # would be nice to implement
            # better handling of default style switching
            # in layer model or deeper (gsconfig.py, REST API)

            old_default = layer.default_style
            if old_default.name == style_name:
                return HttpResponse("Default style for %s remains %s" % (layer.name, style_name), status=200)

            # This code assumes without checking
            # that the new default style name is included
            # in the list of possible styles.

            new_style = (style for style in layer.styles if style.name == style_name).next()

            layer.default_style = new_style
            layer.styles = [s for s in layer.styles if s.name != style_name] + [old_default]
            layer.save()
            return HttpResponse("Default style for %s changed to %s" % (layer.name, style_name),status=200)
        else:
            return HttpResponse("Not allowed",status=403)
    else:  
        return HttpResponse("Not allowed",status=403)

@csrf_exempt
def layerController(request, layername):
    layer = get_object_or_404(Layer, typename=layername)
    if (request.META['QUERY_STRING'] == "describe"):
        return _describe_layer(request,layer)
    if (request.META['QUERY_STRING'] == "remove"):
        return _removeLayer(request,layer)
    if (request.META['QUERY_STRING'] == "update"):
        return _updateLayer(request,layer)
    if (request.META['QUERY_STRING'] == "style"):
        return _changeLayerDefaultStyle(request,layer)
    else: 
        if not request.user.has_perm('maps.view_layer', obj=layer):
            return HttpResponse(loader.render_to_string('401.html', 
                RequestContext(request, {'error_message': 
                    _("You are not permitted to view this layer")})), status=401)
        
        metadata = layer.metadata_csw()

        maplayer = MapLayer(name = layer.typename, ows_url = settings.GEOSERVER_BASE_URL + "wms")

        # center/zoom don't matter; the viewer will center on the layer bounds
        map = Map(projection="EPSG:900913")

        return render_to_response('maps/layer.html', RequestContext(request, {
            "layer": layer,
            "metadata": metadata,
            "viewer": json.dumps(map.viewer_json(* (DEFAULT_BASELAYERS + [maplayer]))),
            "permissions_json": _perms_info_json(layer, LAYER_LEV_NAMES),
            "GEOSERVER_BASE_URL": settings.GEOSERVER_BASE_URL
	    }))


GENERIC_UPLOAD_ERROR = _("There was an error while attempting to upload your data. \
Please try again, or contact and administrator if the problem continues.")

@login_required
@csrf_exempt
def upload_layer(request):
    if request.method == 'GET':
        return render_to_response('maps/layer_upload.html',
                                  RequestContext(request, {}))
    elif request.method == 'POST':
        try:
            layer, errors = _handle_layer_upload(request)
            logger.debug("_handle_layer_upload returned. layer and errors are %s", (layer, errors))
        except:
            logger.exception("_handle_layer_upload failed!")
            errors = [GENERIC_UPLOAD_ERROR]
        
        result = {}
        if len(errors) > 0:
            result['success'] = False
            result['errors'] = errors
        else:
            result['success'] = True
            result['redirect_to'] = reverse('geonode.maps.views.layerController', args=(layer.typename,)) + "?describe"

        result = json.dumps(result)
        logger.debug("layer upload - okay Django, you handle the rest.")
        return render_to_response('json_html.html',
                                  RequestContext(request, {'json': result}))


@login_required
@csrf_exempt
def _updateLayer(request, layer):
    if not request.user.has_perm('maps.change_layer', obj=layer):
        return HttpResponse(loader.render_to_string('401.html', 
            RequestContext(request, {'error_message': 
                _("You are not permitted to modify this layer")})), status=401)
    
    if request.method == 'GET':
        cat = Layer.objects.gs_catalog
        info = cat.get_resource(layer.name)
        is_featuretype = info.resource_type == FeatureType.resource_type
        
        return render_to_response('maps/layer_replace.html',
                                  RequestContext(request, {'layer': layer,
                                                           'is_featuretype': is_featuretype}))
    elif request.method == 'POST':
        try:
            layer, errors = _handle_layer_upload(request, layer=layer)
        except:
            errors = [GENERIC_UPLOAD_ERROR]

        result = {}
        if len(errors) > 0:
            result['success'] = False
            result['errors'] = errors
        else:
            result['success'] = True
            result['redirect_to'] = reverse('geonode.maps.views.layerController', args=(layer.typename,)) + "?describe"

    result = json.dumps(result)
    return render_to_response('json_html.html',
                              RequestContext(request, {'json': result}))

@transaction.commit_manually
def _handle_layer_upload(request, layer=None):
    """
    handle upload of layer data. if specified, the layer given is 
    overwritten, otherwise a new layer is created.
    """
    layer_name = request.POST.get('layer_name');
    base_file = request.FILES.get('base_file');

    logger.info("Uploaded layer: [%s], base filename: [%s]", layer_name, base_file)

    if not base_file:
        logger.warn("Failed upload: no basefile provided")
        return None, [_("You must specify a layer data file to upload.")]
    
    if layer is None:
        overwrite = False
        # XXX Give feedback instead of just replacing name
        xml_unsafe = re.compile(r"(^[^a-zA-Z\._]+)|([^a-zA-Z\._0-9]+)")
        name = xml_unsafe.sub("_", layer_name)
        proposed_name = name
        count = 1
        while Layer.objects.filter(name=proposed_name).count() > 0:
            proposed_name = "%s_%d" % (name, count)
            count = count + 1
        name = proposed_name
        logger.info("Requested name already used; adjusting name [%s] => [%s]", layer_name, name)
    else:
        overwrite = True
        name = layer.name
        logger.info("Using name as requested")

    errors = []
    cat = Layer.objects.gs_catalog
    
    if not name:
        logger.error("Unexpected error: Layer name passed validation but is falsy: %s", name)
        return None, [_("Unable to determine layer name.")]

    # shapefile upload
    elif base_file.name.lower().endswith('.shp'):
        logger.info("Upload [%s] appears to be a Shapefile", base_file)
        # check that we are uploading the same resource 
        # type as the existing resource.
        if layer is not None:
            logger.info("Checking whether layer being replaced is a raster layer")
            info = cat.get_resource(name, store=cat.get_store(name))
            if info.resource_type != FeatureType.resource_type:
                logger.info("User tried to replace raster layer [%s] with Shapefile (vector) data", name)
                return None, [_("This resource may only be replaced with raster data.")]
        
        create_store = cat.create_featurestore
        dbf_file = request.FILES.get('dbf_file')
        shx_file = request.FILES.get('shx_file')
        prj_file = request.FILES.get('prj_file')
        
        if not dbf_file: 
            logger.info("User tried to upload [%s] without a .dbf file", base_file)
            errors.append(_("You must specify a .dbf file when uploading a shapefile."))
        if not shx_file: 
            logger.info("User tried to upload [%s] without a .shx file", base_file)
            errors.append(_("You must specify a .shx file when uploading a shapefile."))

        if not prj_file:
            logger.info("User tried to upload [%s] without a .prj file", base_file)

        if errors:
            return None, errors
        
        # ... bundle the files together and send them along
        cfg = {
            'shp': base_file,
            'dbf': dbf_file,
            'shx': shx_file
        }
        if prj_file:
            cfg['prj'] = prj_file

    # any other type of upload
    else:
        logger.info("Upload [%s] appears not to be a Shapefile", base_file)
        if layer is not None:
            logger.info("Checking whether replacement data for [%s] is raster", name)
            info = cat.get_resource(name, store=cat.get_store(name))
            if info.resource_type != Coverage.resource_type:
                logger.warn("User tried to replace vector layer [%s] with raster data", name)
                return [_("This resource may only be replaced with shapefile data.")]

        # ... we attempt to let geoserver figure it out, guessing it is coverage 
        create_store = cat.create_coveragestore
        cfg = base_file

    try:
        logger.debug("Starting upload of [%s] to GeoServer...", name)
        create_store(name, cfg, overwrite=overwrite)
        logger.debug("Finished upload of [%s] to GeoServer...", name)
    except geoserver.catalog.UploadError, e:
        logger.warn("Upload failed with error: %s", str(e))
        errors.append(_("An error occurred while loading the data."))
        tmp = cat.get_store(name)
        if tmp:
            logger.info("Deleting store after failed import of [%s] into GeoServer", name)
            cat.delete(tmp)
            logger.info("Successful deletion after failed import of [%s] into GeoServer", name)
    except geoserver.catalog.ConflictingDataError:
        errors.append(_("There is already a layer with the given name."))


    # if we successfully created the store in geoserver...
    if len(errors) == 0 and layer is None:
        logger.info("Succesful import of [%s] to GeoServer. Generating metadata", name)
        gs_resource = None
        csw_record = None
        layer = None
        try:
            gs_resource = cat.get_resource(name=name, store=cat.get_store(name=name))

            if gs_resource.latlon_bbox is None:
                cascading_delete(cat, gs_resource)
                logger.warn("GeoServer failed to detect the projection for layer [%s]. Cancelling import", name)
                errors.append(_("GeoNode could not detect the projection for %(layer)s.  Import is cancelled.") % { 'layer': name })
            else:
                typename = gs_resource.store.workspace.name + ':' + gs_resource.name
                logger.info("Got GeoServer info for %s, creating Django record", typename)

                # if we created a new store, create a new layer
                layer = Layer.objects.create(name=gs_resource.name, 
                                             store=gs_resource.store.name,
                                             storeType=gs_resource.store.resource_type,
                                             typename=typename,
                                             workspace=gs_resource.store.workspace.name,
                                             title=gs_resource.title,
                                             uuid=str(uuid.uuid4()),
                                             owner=request.user
                                           )
                # A user without a profile might be uploading this
                poc_contact, __ = Contact.objects.get_or_create(user=request.user,
                                                       defaults={"name": request.user.username })
                author_contact, __ = Contact.objects.get_or_create(user=request.user,
                                                       defaults={"name": request.user.username })
                logger.info("poc and author set to %s", poc_contact)
                layer.poc = poc_contact
                layer.metadata_author = author_contact
                logger.debug("committing DB changes for %s", typename)
                layer.save()
                logger.debug("Setting default permissions for %s", typename)
                layer.set_default_permissions()
                logger.debug("Generating separate style for %s", typename)
                fixup_style(cat, gs_resource)
        except Exception, e:
            logger.exception("Import to Django and GeoNetwork failed: %s", str(e))
            transaction.rollback()
            # Something went wrong, let's try and back out any changes
            if gs_resource is not None:
                logger.warning("no explicit link from the resource to [%s], bah", name)
                gs_layer = cat.get_layer(gs_resource.name) 
                store = gs_resource.store
                try:
                    cat.delete(gs_layer)
                except:
                    pass

                try: 
                    cat.delete(gs_resource)
                except:
                    pass

                try: 
                    cat.delete(store)
                except:
                    pass
            if csw_record is not None:
                logger.warning("Deleting dangling GeoNetwork record for [%s] (no Django record to match)", name)
                try:
                    gn.delete(csw_record)
                except:
                    pass
            # set layer to None, but we'll rely on db transactions instead
            # of a manual delete to keep it out of the db
            layer = None
            logger.warning("Finished cleanup after failed GeoNetwork/Django import for layer: %s", name)
            errors.append(GENERIC_UPLOAD_ERROR)
        else:
            transaction.commit()

    return layer, errors



@login_required
def view_layer_permissions(request, layername):
    layer = get_object_or_404(Layer,typename=layername) 

    if not request.user.has_perm('maps.change_layer_permissions', obj=layer):
        return HttpResponse(loader.render_to_string('401.html', 
            RequestContext(request, {'error_message': 
                _("You are not permitted to view this layer's permissions")})), status=401)
    
    ctx = _view_perms_context(layer, LAYER_LEV_NAMES)
    ctx['layer'] = layer
    return render_to_response("maps/layer_permissions.html", RequestContext(request, ctx))

def _view_perms_context(obj, level_names):

    ctx =  obj.get_all_level_info()
    def lname(l):
        return level_names.get(l, _("???"))
    ctx[ANONYMOUS_USERS] = lname(ctx.get(ANONYMOUS_USERS, obj.LEVEL_NONE))
    ctx[AUTHENTICATED_USERS] = lname(ctx.get(AUTHENTICATED_USERS, obj.LEVEL_NONE))

    ulevs = []
    for u, l in ctx['users'].items():
        ulevs.append([u, lname(l)])
    ulevs.sort()
    ctx['users'] = ulevs

    return ctx

def _perms_info_json(obj, level_names):
    info = obj.get_all_level_info()
    # these are always specified even if none
    info[ANONYMOUS_USERS] = info.get(ANONYMOUS_USERS, obj.LEVEL_NONE)
    info[AUTHENTICATED_USERS] = info.get(AUTHENTICATED_USERS, obj.LEVEL_NONE)
    info['users'] = sorted(info['users'].items())
    info['levels'] = [(i, level_names[i]) for i in obj.permission_levels]
    if hasattr(obj, 'owner') and obj.owner: info['owner'] = obj.owner.username
    return json.dumps(info)

INVALID_PERMISSION_MESSAGE = _("Invalid permission level.")
def _handle_perms_edit(request, obj):
    errors = []
    params = request.POST
    valid_pl = obj.permission_levels
    
    anon_level = params[ANONYMOUS_USERS]
    # validate anonymous level, disallow admin level
    if not anon_level in valid_pl or anon_level == obj.LEVEL_ADMIN:
        errors.append(_("Anonymous Users") + ": " + INVALID_PERMISSION_MESSAGE)
    
    all_auth_level = params[AUTHENTICATED_USERS]
    if not all_auth_level in valid_pl:
        errors.append(_("Registered Users") + ": " + INVALID_PERMISSION_MESSAGE)

    kpat = re.compile("^u_(.*)_level$")
    ulevs = {}
    for k, level in params.items(): 
        m = kpat.match(k)
        if m: 
            username = m.groups()[0]
            if not level in valid_pl:
                errors.append(_("User") + " " + username + ": " + INVALID_PERMISSION_MESSAGE)
            else:
                ulevs[username] = level

    if len(errors) == 0: 
        obj.set_gen_level(ANONYMOUS_USERS, anon_level)
        obj.set_gen_level(AUTHENTICATED_USERS, all_auth_level)
        
        for username, level in ulevs.items():
            user = User.objects.get(username=username)
            obj.set_user_level(user, level)

    return errors


def _get_basic_auth_info(request):
    """
    grab basic auth info
    """
    meth, auth = request.META['HTTP_AUTHORIZATION'].split()
    if meth.lower() != 'basic':
        raise ValueError
    username, password = base64.b64decode(auth).split(':')
    return username, password

def layer_acls(request):
    """
    returns json-encoded lists of layer identifiers that 
    represent the sets of read-write and read-only layers
    for the currently authenticated user. 
    """
    
    # the layer_acls view supports basic auth, and a special 
    # user which represents the geoserver administrator that
    # is not present in django.
    acl_user = request.user
    if 'HTTP_AUTHORIZATION' in request.META:
        try:
            username, password = _get_basic_auth_info(request)
            acl_user = authenticate(username=username, password=password)

            # Nope, is it the special geoserver user?
            if (acl_user is None and 
                username == settings.GEOSERVER_CREDENTIALS[0] and
                password == settings.GEOSERVER_CREDENTIALS[1]):
                # great, tell geoserver it's an admin.
                result = {
                   'rw': [],
                   'ro': [],
                   'name': username,
                   'is_superuser':  True,
                   'is_anonymous': False
                }
                return HttpResponse(json.dumps(result), mimetype="application/json")
        except:
            pass
        
        if acl_user is None: 
            return HttpResponse(_("Bad HTTP Authorization Credentials."),
                                status=401,
                                mimetype="text/plain")

            
    all_readable = set()
    all_writable = set()
    for bck in get_auth_backends():
        if hasattr(bck, 'objects_with_perm'):
            all_readable.update(bck.objects_with_perm(acl_user,
                                                      'maps.view_layer',
                                                      Layer))
            all_writable.update(bck.objects_with_perm(acl_user,
                                                      'maps.change_layer', 
                                                      Layer))
    read_only = [x for x in all_readable if x not in all_writable]
    read_write = [x for x in all_writable if x in all_readable]

    read_only = [x[0] for x in Layer.objects.filter(id__in=read_only).values_list('typename').all()]
    read_write = [x[0] for x in Layer.objects.filter(id__in=read_write).values_list('typename').all()]
    
    result = {
        'rw': read_write,
        'ro': read_only,
        'name': acl_user.username,
        'is_superuser':  acl_user.is_superuser,
        'is_anonymous': acl_user.is_anonymous()
    }

    return HttpResponse(json.dumps(result), mimetype="application/json")


def _split_query(query):
    """
    split and strip keywords, preserve space 
    separated quoted blocks.
    """

    qq = query.split(' ')
    keywords = []
    accum = None
    for kw in qq: 
        if accum is None: 
            if kw.startswith('"'):
                accum = kw[1:]
            elif kw: 
                keywords.append(kw)
        else:
            accum += ' ' + kw
            if kw.endswith('"'):
                keywords.append(accum[0:-1])
                accum = None
    if accum is not None:
        keywords.append(accum)
    return [kw.strip() for kw in keywords if kw.strip()]



DEFAULT_SEARCH_BATCH_SIZE = 10
MAX_SEARCH_BATCH_SIZE = 25
@csrf_exempt
def metadata_search(request):
    """
    handles a basic search for data using the 
    GeoNetwork catalog.

    the search accepts: 
    q - general query for keywords across all fields
    start - skip to this point in the results
    limit - max records to return

    for ajax requests, the search returns a json structure 
    like this: 
    
    {
    'total': <total result count>,
    'next': <url for next batch if exists>,
    'prev': <url for previous batch if exists>,
    'query_info': {
        'start': <integer indicating where this batch starts>,
        'limit': <integer indicating the batch size used>,
        'q': <keywords used to query>,
    },
    'rows': [
      {
        'name': <typename>,
        'abstract': '...',
        'keywords': ['foo', ...],
        'detail' = <link to geonode detail page>,
        'attribution': {
            'title': <language neutral attribution>,
            'href': <url>
        },
        'download_links': [
            ['pdf', 'PDF', <url>],
            ['kml', 'KML', <url>],
            [<format>, <name>, <url>]
            ...
        ],
        'metadata_links': [
           ['text/xml', 'TC211', <url>],
           [<mime>, <name>, <url>],
           ...
        ]
      },
      ...
    ]}
    """
    if request.method == 'GET':
        params = request.GET
    elif request.method == 'POST':
        params = request.POST
    else:
        return HttpResponse(status=405)

    # grab params directly to implement defaults as
    # opposed to panicy django forms behavior.
    query = params.get('q', '')
    try:
        start = int(params.get('start', '0'))
    except:
        start = 0
    try:
        limit = min(int(params.get('limit', DEFAULT_SEARCH_BATCH_SIZE)),
                    MAX_SEARCH_BATCH_SIZE)
    except: 
        limit = DEFAULT_SEARCH_BATCH_SIZE

    advanced = {}
    bbox = params.get('bbox', None)
    if bbox:
        try:
            bbox = [float(x) for x in bbox.split(',')]
            if len(bbox) == 4:
                advanced['bbox'] =  bbox
        except:
            # ignore...
            pass

    result = _metadata_search(query, start, limit, **advanced)

    # XXX slowdown here to dig out result permissions
    for doc in result['rows']: 
        try: 
            layer = Layer.objects.get(uuid=doc['uuid'])
            doc['_local'] = True
            doc['_permissions'] = {
                'view': request.user.has_perm('maps.view_layer', obj=layer),
                'change': request.user.has_perm('maps.change_layer', obj=layer),
                'delete': request.user.has_perm('maps.delete_layer', obj=layer),
                'change_permissions': request.user.has_perm('maps.change_layer_permissions', obj=layer),
            }
        except Layer.DoesNotExist:
            doc['_local'] = False
            pass

    result['success'] = True
    return HttpResponse(json.dumps(result), mimetype="application/json")

def _metadata_search(query, start, limit, **kw):
    
    csw = get_csw()

    keywords = _split_query(query)
    
    csw.getrecords(keywords=keywords, startposition=start+1, maxrecords=limit, bbox=kw.get('bbox', None))
    
    
    # build results 
    # XXX this goes directly to the result xml doc to obtain 
    # correct ordering and a fuller view of the result record
    # than owslib currently parses.  This could be improved by
    # improving owslib.
    results = [_build_search_result(doc) for doc in 
               csw._exml.findall('//'+nspath('Record', namespaces['csw']))]

    result = {'rows': results, 
              'total': csw.results['matches']}

    result['query_info'] = {
        'start': start,
        'limit': limit,
        'q': query
    }
    if start > 0: 
        prev = max(start - limit, 0)
        params = urlencode({'q': query, 'start': prev, 'limit': limit})
        result['prev'] = reverse('geonode.maps.views.metadata_search') + '?' + params

    next = csw.results.get('nextrecord', 0) 
    if next > 0:
        params = urlencode({'q': query, 'start': next - 1, 'limit': limit})
        result['next'] = reverse('geonode.maps.views.metadata_search') + '?' + params
    
    return result

def search_result_detail(request):
    uuid = request.GET.get("uuid")
    csw = get_csw()
    csw.getrecordbyid([uuid], outputschema=namespaces['gmd'])
    rec = csw.records.values()[0]
    raw_xml = csw._exml.find(nspath('MD_Metadata', namespaces['gmd']))
    extra_links = _extract_links(rec, raw_xml)
    
    try:
        layer = Layer.objects.get(uuid=uuid)
        layer_is_remote = False
    except:
        layer = None
        layer_is_remote = True

    return render_to_response('maps/search_result_snippet.html', RequestContext(request, {
        'rec': rec,
        'extra_links': extra_links,
        'layer': layer,
        'layer_is_remote': layer_is_remote
    }))

def _extract_links(rec, xml):
    download_links = []
    dl_type_path = "/".join([
        nspath("CI_OnlineResource", namespaces["gmd"]),
        nspath("protocol", namespaces["gmd"]),
        nspath("CharacterString", namespaces["gco"])
        ])

    dl_name_path = "/".join([
        nspath("CI_OnlineResource", namespaces["gmd"]),
        nspath("name", namespaces["gmd"]),
        nspath("CharacterString", namespaces["gco"])
        ])

    dl_description_path = "/".join([
        nspath("CI_OnlineResource", namespaces["gmd"]),
        nspath("description", namespaces["gmd"]),
        nspath("CharacterString", namespaces["gco"])
        ])

    dl_link_path = "/".join([
        nspath("CI_OnlineResource", namespaces["gmd"]),
        nspath("linkage", namespaces["gmd"]),
        nspath("URL", namespaces["gmd"])
        ])

    format_re = re.compile(".*\((.*)(\s*Format*\s*)\).*?")

    for link in xml.findall("*//" + nspath("onLine", namespaces['gmd'])):
        if link.find(dl_type_path).text == "WWW:DOWNLOAD-1.0-http--download":
            extension = link.find(dl_name_path).text.split('.')[-1]
            format = format_re.match(link.find(dl_description_path).text).groups()[0]
            url = link.find(dl_link_path).text
            download_links.append((extension, format, url))
    return dict(
            download=download_links
        )


def _build_search_result(doc):
    """
    accepts a node representing a csw result 
    record and builds a POD structure representing 
    the search result.
    """
    if doc is None:
        return None
    # Let owslib do some parsing for us...
    rec = CswRecord(doc)
    result = {}
    result['title'] = rec.title
    result['uuid'] = rec.identifier
    result['abstract'] = rec.abstract
    result['keywords'] = [x for x in rec.subjects if x]
    result['detail'] = rec.uri or ''

    # XXX needs indexing ? how
    result['attribution'] = {'title': '', 'href': ''}

    # XXX !_! pull out geonode 'typename' if there is one
    # index this directly... 
    if rec.uri:
        try:
            result['name'] = urlparse(rec.uri).path.split('/')[-1]
        except: 
            pass
    # fallback: use geonetwork uuid
    if not result.get('name', ''):
        result['name'] = rec.identifier

    # Take BBOX from GeoNetwork Result...
    # XXX this assumes all our bboxes are in this 
    # improperly specified SRS.
    if rec.bbox is not None and rec.bbox.crs == 'urn:ogc:def:crs:::WGS 1984':
        # slight workaround for ticket 530
        result['bbox'] = {
            'minx': min(rec.bbox.minx, rec.bbox.maxx),
            'maxx': max(rec.bbox.minx, rec.bbox.maxx),
            'miny': min(rec.bbox.miny, rec.bbox.maxy),
            'maxy': max(rec.bbox.miny, rec.bbox.maxy)
        }
    
    # XXX these could be exposed in owslib record...
    # locate all download links
    format_re = re.compile(".*\((.*)(\s*Format*\s*)\).*?")
    result['download_links'] = []
    for link_el in doc.findall(nspath('URI', namespaces['dc'])):
        if link_el.get('protocol', '') == 'WWW:DOWNLOAD-1.0-http--download':
            try:
                extension = link_el.get('name', '').split('.')[-1]
                format = format_re.match(link_el.get('description')).groups()[0]
                href = link_el.text
                result['download_links'].append((extension, format, href))
            except: 
                pass

    # construct the link to the geonetwork metadata record (not self-indexed)
    md_link = settings.GEONETWORK_BASE_URL + "srv/en/csw?" + urlencode({
            "request": "GetRecordById",
            "service": "CSW",
            "version": "2.0.2",
            "OutputSchema": "http://www.isotc211.org/2005/gmd",
            "ElementSetName": "full",
            "id": rec.identifier
        })
    result['metadata_links'] = [("text/xml", "TC211", md_link)]

    return result

def browse_data(request):
    return render_to_response('data.html', RequestContext(request, {}))

@csrf_exempt    
def search_page(request):
    # for non-ajax requests, render a generic search page

    if request.method == 'GET':
        params = request.GET
    elif request.method == 'POST':
        params = request.POST
    else:
        return HttpResponse(status=405)

    map = Map(projection="EPSG:900913", zoom = 1, center_x = 0, center_y = 0)

    return render_to_response('search.html', RequestContext(request, {
        'init_search': json.dumps(params or {}),
        'viewer_config': json.dumps(map.viewer_json(*DEFAULT_BASELAYERS)),
        'GOOGLE_API_KEY' : settings.GOOGLE_API_KEY,
        "site" : settings.SITEURL
    }))


def change_poc(request, ids, template = 'maps/change_poc.html'):
    layers = Layer.objects.filter(id__in=ids.split('_'))
    if request.method == 'POST':
        form = PocForm(request.POST)
        if form.is_valid():
            for layer in layers:
                layer.poc = form.cleaned_data['contact']
                layer.save()
            # Process the data in form.cleaned_data
            # ...
            return HttpResponseRedirect('/admin/maps/layer') # Redirect after POST
    else:
        form = PocForm() # An unbound form
    return render_to_response(template, RequestContext(request, 
                                  {'layers': layers, 'form': form }))


#### MAPS SEARCHING ####

DEFAULT_MAPS_SEARCH_BATCH_SIZE = 10
MAX_MAPS_SEARCH_BATCH_SIZE = 25
@csrf_exempt
def maps_search(request):
    """
    handles a basic search for maps using the 
    GeoNetwork catalog.

    the search accepts: 
    q - general query for keywords across all fields
    start - skip to this point in the results
    limit - max records to return
    sort - field to sort results on
    dir - ASC or DESC, for ascending or descending order

    for ajax requests, the search returns a json structure 
    like this: 
    
    {
    'total': <total result count>,
    'next': <url for next batch if exists>,
    'prev': <url for previous batch if exists>,
    'query_info': {
        'start': <integer indicating where this batch starts>,
        'limit': <integer indicating the batch size used>,
        'q': <keywords used to query>,
    },
    'rows': [
      {
        'title': <map title,
        'abstract': '...',
        'detail' : <url geonode detail page>,
        'owner': <name of the map's owner>,
        'owner_detail': <url of owner's profile page>,
        'last_modified': <date and time of last modification>
      },
      ...
    ]}
    """
    if request.method == 'GET':
        params = request.GET
    elif request.method == 'POST':
        params = request.POST
    else:
        return HttpResponse(status=405)

    # grab params directly to implement defaults as
    # opposed to panicy django forms behavior.
    query = params.get('q', '')
    try:
        start = int(params.get('start', '0'))
    except:
        start = 0
    try:
        limit = min(int(params.get('limit', DEFAULT_MAPS_SEARCH_BATCH_SIZE)),
                    MAX_MAPS_SEARCH_BATCH_SIZE)
    except: 
        limit = DEFAULT_MAPS_SEARCH_BATCH_SIZE


    sort_field = params.get('sort', u'')
    sort_field = unicodedata.normalize('NFKD', sort_field).encode('ascii','ignore')  
    sort_dir = params.get('dir', 'ASC')
    result = _maps_search(query, start, limit, sort_field, sort_dir)

    result['success'] = True
    return HttpResponse(json.dumps(result), mimetype="application/json")

def _maps_search(query, start, limit, sort_field, sort_dir):

    keywords = _split_query(query)
 
    if len(keywords) == 0:
        maps = Map.objects.all()

    maps = Map.objects
    for keyword in keywords:
        maps = maps.filter(
              Q(title__icontains=keyword)
            | Q(abstract__icontains=keyword))

    if sort_field:
        order_by = ("" if sort_dir == "ASC" else "-") + sort_field
        maps = maps.order_by(order_by)

    maps_list = []

    for map in maps.all()[start:start+limit]:
        try:
            owner_name = Contact.objects.get(user=map.owner).name
        except:
            owner_name = map.owner.first_name + " " + map.owner.last_name

        mapdict = {
            'id' : map.id,
            'title' : map.title,
            'abstract' : map.abstract,
            'detail' : reverse('geonode.maps.views.map_controller', args=(map.id,)),
            'owner' : owner_name,
            'owner_detail' : reverse('profiles.views.profile_detail', args=(map.owner.username,)),
            'last_modified' : map.last_modified.isoformat()
            }
        maps_list.append(mapdict)

    result = {'rows': maps_list, 
              'total': maps.count()}

    result['query_info'] = {
        'start': start,
        'limit': limit,
        'q': query
    }
    if start > 0: 
        prev = max(start - limit, 0)
        params = urlencode({'q': query, 'start': prev, 'limit': limit})
        result['prev'] = reverse('geonode.maps.views.maps_search') + '?' + params

    next = start + limit + 1
    if next < maps.count():
         params = urlencode({'q': query, 'start': next - 1, 'limit': limit})
         result['next'] = reverse('geonode.maps.views.maps_search') + '?' + params
    
    return result

@csrf_exempt    
def maps_search_page(request):
    # for non-ajax requests, render a generic search page

    if request.method == 'GET':
        params = request.GET
    elif request.method == 'POST':
        params = request.POST
    else:
        return HttpResponse(status=405)

    return render_to_response('maps_search.html', RequestContext(request, {
        'init_search': json.dumps(params or {}),
         "site" : settings.SITEURL
    }))<|MERGE_RESOLUTION|>--- conflicted
+++ resolved
@@ -603,11 +603,7 @@
     '''
     if 'remove' in request.GET: 
         return deletemap(request, mapid)
-<<<<<<< HEAD
-    elif 'describe' in request.GET:
-=======
     if 'describe' in request.GET:
->>>>>>> 9ca49828
         return describemap(request, mapid)
     else:
         return mapdetail(request, mapid)
