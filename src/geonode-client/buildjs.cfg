[PrintPreview.js]
root = app/static/externals/PrintPreview/lib
license = app/static/externals/geoext/build/geoext-license.js

include =
    GeoExt.ux/PrintPreview.js


[GeoExt.js]
root = app/static/externals/geoext/lib
license = app/static/externals/geoext/build/geoext-license.js

first =
    GeoExt/data/WMSCapabilitiesReader.js
    GeoExt/data/WMSCapabilitiesStore.js
    GeoExt/data/WMSDescribeLayerStore.js
    GeoExt/data/LayerRecord.js

include =
    GeoExt/Lang.js
    GeoExt/widgets/Action.js
    GeoExt/widgets/LayerOpacitySlider.js
    GeoExt/widgets/MapPanel.js
    GeoExt/data/AttributeStore.js
    GeoExt/data/PrintProvider.js
    GeoExt/data/ProtocolProxy.js
    GeoExt/data/CSWRecordsReader.js
    GeoExt/plugins/PrintProviderField.js
    GeoExt/plugins/PrintPageField.js
    GeoExt/plugins/TreeNodeComponent.js
    GeoExt/widgets/PrintMapPanel.js
    GeoExt/widgets/ZoomSlider.js
    GeoExt/widgets/tips/ZoomSliderTip.js
    GeoExt/widgets/tree/LayerContainer.js
    GeoExt/widgets/tree/LayerParamLoader.js
    GeoExt/widgets/tree/BaseLayerContainer.js
    GeoExt/widgets/tree/OverlayLayerContainer.js
    GeoExt/widgets/tree/LayerParamNode.js
    GeoExt/widgets/tree/TreeNodeUIEventMixin.js
    GeoExt/widgets/Popup.js
    GeoExt/data/ScaleStore.js
    GeoExt/widgets/LegendPanel.js
    GeoExt/widgets/LegendImage.js
    GeoExt/widgets/WMSLegend.js
    GeoExt/widgets/VectorLegend.js

exclude =
    GeoExt.js
    GeoExt/SingleFile.js
    OpenLayers/


[OpenLayers.js]
root = app/static/externals/openlayers/lib
license = app/static/externals/openlayers/build/license.txt

first =
    OpenLayers/SingleFile.js
    OpenLayers/BaseTypes/Class.js

include =
    OpenLayers/Request/XMLHttpRequest.js
    OpenLayers/Format/Filter/v1_1_0.js
    OpenLayers/Format/WMSCapabilities/v1_1_1_WMSC.js
    OpenLayers/Format/WMSGetFeatureInfo.js
    OpenLayers/Format/WMSDescribeLayer/v1_1.js
    OpenLayers/Format/WFSDescribeFeatureType.js
<<<<<<< HEAD
    OpenLayers/Format/SLD/v1_0_0.js
    OpenLayers/Protocol/CSW/v2_0_2.js
=======
    OpenLayers/Format/SLD/v1_0_0_GeoServer.js
    OpenLayers/Format/CQL.js
>>>>>>> 9583e590
    OpenLayers/Renderer/SVG.js
    OpenLayers/Renderer/Canvas.js
    OpenLayers/Renderer/VML.js
    OpenLayers/Layer/Vector.js
    OpenLayers/Kinetic.js
    OpenLayers/Control/Navigation.js
    OpenLayers/Control/Attribution.js
    OpenLayers/Control/PanPanel.js
    OpenLayers/Control/ZoomPanel.js
    OpenLayers/Control/ScaleLine.js
    OpenLayers/Control/NavigationHistory.js
    OpenLayers/Control/WMSGetFeatureInfo.js
    OpenLayers/Layer/WMS.js
    OpenLayers/Layer/TMS.js
    OpenLayers/Layer/OSM.js
    OpenLayers/Layer/Bing.js
    OpenLayers/Layer/Google/v3.js
    OpenLayers/Style2.js
    OpenLayers/Kinetic.js

exclude =
    OpenLayers/Console.js
    OpenLayers/Lang.js

[gxp.js]
root = app/static/externals/gxp/src/script
license = app/static/externals/gxp/license.txt

first = 
    util.js
    plugins/LayerSource.js

include =
    plugins/WMSCSource.js
    plugins/BingSource.js
    plugins/GoogleSource.js
    plugins/MapBoxSource.js
    plugins/MapQuestSource.js
    plugins/OLSource.js
    plugins/GeoServerStyleWriter.js
    plugins/WMSGetFeatureInfo.js
    plugins/WMSRasterStylesDialog.js
    plugins/ZoomToExtent.js
    plugins/NavigationHistory.js
    plugins/Zoom.js
    plugins/AddLayers.js
    plugins/RemoveLayer.js
    plugins/LayerManager.js
    plugins/ZoomToLayerExtent.js
    plugins/LayerProperties.js
    plugins/Styler.js
    plugins/CatalogueSource.js
    plugins/LoadingIndicator.js
    plugins/Legend.js
    plugins/Print.js
    plugins/GoogleEarth.js
    widgets/WMSLayerPanel.js
    widgets/WMSStylesDialog.js
    widgets/GoogleEarthPanel.js
    widgets/NewSourceWindow.js
    widgets/Viewer.js
    widgets/CatalogueSearchPanel.js
    widgets/EmbedMapDialog.js
    widgets/ScaleOverlay.js
    menu/LayerMenu.js
    locale/es.js
    locale/fr.js
    

exclude =
    loader.js
    data/WFSFeatureStore.js
    data/WFSProtocolProxy.js
    widgets/FeatureEditPopup.js
    widgets/QueryPanel.js
    widgets/grid/CapabilitiesGrid.js
    widgets/grid/FeatureGrid.js
    OpenLayers/
    GeoExt/

[GeoExplorer.js]
root = app/static/script/app
license = license.txt

first =
    GeoExplorer.js
    GeoExplorer/Viewer.js
    GeoExplorer/CapabilitiesRowExpander.js
    
exclude =
    app-debug.js
    geo-debug.js
    GeoNode/DataGrid.js
    GeoNode/SearchTable.js
    GeoNode/PermissionsEditor.js
    Lang.js


[GeoNode.js]
root = app/static/script/app
license = license.txt

first =
    GeoNode/DataGrid.js
    GeoNode/SearchTable.js
    GeoNode/MapSearchTable.js
    GeoNode/UserSelector.js
    GeoNode/PermissionsEditor.js
    Lang.js
    
exclude =
    app-debug.js
    geo-debug.js
    GeoExplorer.js
    GeoExplorer/Viewer.js
    GeoExplorer/CapabilitiesRowExpander.js


[ux.js]
root = app/static/script/ux
license = app/static/script/ext-license.txt

first =
    RowExpander.js
exclude =
    loader.js
<|MERGE_RESOLUTION|>--- conflicted
+++ resolved
@@ -65,13 +65,10 @@
     OpenLayers/Format/WMSGetFeatureInfo.js
     OpenLayers/Format/WMSDescribeLayer/v1_1.js
     OpenLayers/Format/WFSDescribeFeatureType.js
-<<<<<<< HEAD
     OpenLayers/Format/SLD/v1_0_0.js
     OpenLayers/Protocol/CSW/v2_0_2.js
-=======
     OpenLayers/Format/SLD/v1_0_0_GeoServer.js
     OpenLayers/Format/CQL.js
->>>>>>> 9583e590
     OpenLayers/Renderer/SVG.js
     OpenLayers/Renderer/Canvas.js
     OpenLayers/Renderer/VML.js
