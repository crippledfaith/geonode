--- conflicted
+++ resolved
@@ -372,7 +372,6 @@
 padding-left: 5px;
 }
 
-<<<<<<< HEAD
 span.remote-layer,
 span.unviewable-layer,
 span.info-layer {
@@ -413,8 +412,6 @@
 	border-bottom: 1px solid #ccc;
 }
 
-=======
->>>>>>> ae5797e9
 .olControlAttribution{ 
 color:gray;
 bottom: .5em;
@@ -429,15 +426,6 @@
 float: right;
 color: #fff;
 }
-<<<<<<< HEAD
-.login-widget a { 
-	color: #fff;
-	}
-	
-table 
-/* UTILITY CLASSES */
-=======
->>>>>>> ae5797e9
 
 .login-widget a { 
 color: #fff;
