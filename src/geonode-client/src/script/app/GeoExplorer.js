/**
 * Copyright (c) 2009 The Open Planning Project
 */

/**
 * Constructor: GeoExplorer
 * Create a new GeoExplorer application.
 *
 * Parameters:
 * config - {Object} Optional application configuration properties.
 *
 * Valid config properties:
 * map - {Object} Map configuration object.
 * ows - {String} OWS URL
 *
 * Valid map config properties:
 * layers - {Array} A list of layer configuration objects.
 * center - {Array} A two item array with center coordinates.
 * zoom - {Number} An initial zoom level.
 *
 * Valid layer config properties:
 * name - {String} Required WMS layer name.
 * title - {String} Optional title to display for layer.
 */
var GeoExplorer = Ext.extend(gxp.Viewer, {
    
    /**
     * api: config[localGeoServerBaseUrl]
     * ``String`` url of the local GeoServer instance
     */
    localGeoServerBaseUrl: "",
    
    /**
     * private: property[mapPanel]
     * the :class:`GeoExt.MapPanel` instance for the main viewport
     */
    mapPanel: null,

    /**
     * Property: legendPanel
     * {GeoExt.LegendPanel} the legend for the main viewport's map
     */
    legendPanel: null,
    
    /**
     * Property: toolbar
     * {Ext.Toolbar} the toolbar for the main viewport
     */
    toolbar: null,

    /**
     * Property: capGrid
     * {<Ext.Window>} A window which includes a CapabilitiesGrid panel.
     */
    capGrid: null,

    /**
     * Property: popupCache
     * {Object} An object containing references to visible popups so that 
     *     we can insert responses from multiple requests.
     */
    popupCache: null,
    
    /** private: property[describeLayerCache]
     *  ``Object`` Cache of parsed DescribeLayer responses for all WMS layer
     *      sources, keyed by service URL.
     */
    describeLayerCache: null,
    
    /** private: property[busyMask]
     *  ``Ext.LoadMask``
     */
    busyMask: null,
    
    /** private: property[urlPortRegEx]
     *  ``RegExp``
     */
    urlPortRegEx: /^(http[s]?:\/\/[^:]*)(:80|:443)?\//,
    
    //public variables for string literals needed for localization
    addLayersButtonText: "UT:Add Layers",
    areaActionText: "UT:Area",
    backgroundContainerText: "UT:Background",
    capGridAddLayersText: "UT:Add Layers",
    capGridDoneText: "UT:Done",
    capGridText: "UT:Available Layers",
    connErrorTitleText: "UT:Connection Error",
    connErrorText: "UT:The server returned an error",
    connErrorDetailsText: "UT:Details...",
    heightLabel: 'UT: Height',
    infoButtonText: "UT:Get Feature Info",
    largeSizeLabel: 'UT:Large',
    layerAdditionLabel: "UT: or add a new server.",
    layerContainerText: "UT:Map Layers",
    layerPropertiesText: 'UT: Layer Properties',
    layerPropertiesTipText: 'UT: Change layer format and style',
    layerSelectionLabel: "UT:View available data from:",
    layersContainerText: "UT:Data",
    layersPanelText: "UT:Layers",
    legendPanelText: "UT:Legend",
    lengthActionText: "UT:Length",
    mapSizeLabel: 'UT: Map Size', 
    measureSplitText: "UT:Measure",
    metadataFormCancelText : "UT:Cancel",
    metadataFormSaveAsCopyText : "UT:Save as Copy",
    metadataFormSaveText : "UT:Save",
    metaDataHeader: 'UT:About this Map',
    metaDataMapAbstract: 'UT:Abstract',
    metaDataMapTitle: 'UT:Title',
    miniSizeLabel: 'UT: Mini',
    navActionTipText: "UT:Pan Map",
    navNextAction: "UT:Zoom to Next Extent",
    navPreviousActionText: "UT:Zoom to Previous Extent",
    premiumSizeLabel: 'UT: Premium',
    printTipText: "UT:Print Map",
    printWindowTitleText: "UT:Print Preview",
    propertiesText: "UT:Properties",
    publishActionText: 'UT:Publish Map',
    removeLayerActionText: "UT:Remove Layer",
    removeLayerActionTipText: "UT:Remove Layer",
    saveFailMessage: "UT: Sorry, your map could not be saved.",
    saveFailTitle: "UT: Error While Saving",
    saveMapText: "UT: Save Map",
    saveMapAsText: "UT: Save Map As",
    saveNotAuthorizedMessage: "UT: You Must be logged in to save this map.",
    smallSizeLabel: 'UT: Small',
    sourceLoadFailureMessage: 'UT: Error contacting server.\n Please check the url and try again.',
    switchTo3DActionText: "UT:Switch to Google Earth 3D Viewer",
    unknownMapMessage: 'UT: The map that you are trying to load does not exist.  Creating a new map instead.',
    unknownMapTitle: 'UT: Unknown Map',
    unsupportedLayersTitleText: 'UT:Unsupported Layers',
    unsupportedLayersText: 'UT:The following layers cannot be printed:',
    widthLabel: 'UT: Width',
    zoomInActionText: "UT:Zoom In",
    zoomOutActionText: "UT:Zoom Out",
    zoomSelectorText: 'UT:Zoom level',
    zoomSliderTipText: "UT: Zoom Level",
    zoomToLayerExtentText: "UT:Zoom to Layer Extent",
    zoomVisibleButtonText: "UT:Zoom to Visible Extent",

    constructor: function(config) {
        this.popupCache = {};
        this.describeLayerCache = {};
        // add any custom application events
        this.addEvents(
            /**
             * api: event[saved]
             * Fires when the map has been saved.
             *  Listener arguments:
             *  * ``String`` the map id
             */
            "saved"
        );

        // global request proxy and error handling
        Ext.util.Observable.observeClass(Ext.data.Connection);
        Ext.data.Connection.on({
            "beforerequest": function(conn, options) {
                // use django's /geoserver endpoint when talking to the local
                // GeoServer's RESTconfig API
                var url = options.url.replace(this.urlPortRegEx, "$1/");
                var localUrl = this.localGeoServerBaseUrl.replace(
                    this.urlPortRegEx, "$1/");
                if(url.indexOf(localUrl + "rest/") === 0) {
                    options.url = url.replace(new RegExp("^" +
                        localUrl), "/geoserver/");
                    return;
                };
                // use the proxy for all non-local requests
                if(this.proxy && options.url.indexOf(this.proxy) !== 0 &&
                        options.url.indexOf(window.location.protocol) === 0) {
                    var parts = options.url.replace(/&$/, "").split("?");
                    var params = Ext.apply(parts[1] && Ext.urlDecode(
                        parts[1]) || {}, options.params);
                    var url = Ext.urlAppend(parts[0], Ext.urlEncode(params));
                    delete options.params;
                    options.url = this.proxy + encodeURIComponent(url);
                }
            },
            "requestexception": function(conn, response, options) {
                if(options.failure) {
                    // exceptions are handled elsewhere
               } else {
                    this.busyMask && this.busyMask.hide();
                    this.displayXHRTrouble(response);
                }
            },
            scope: this
        });
        
        // register the color manager with every color field
        Ext.util.Observable.observeClass(gxp.form.ColorField);
        gxp.form.ColorField.on({
            render: function(field) {
                var manager = new Styler.ColorManager();
                manager.register(field);
            }
        });

        // limit combo boxes to the window they belong to - fixes issues with
        // list shadow covering list items
        Ext.form.ComboBox.prototype.getListParent = function() {
            return this.el.up(".x-window") || document.body;
        }
        
        // don't draw window shadows - allows us to use autoHeight: true
        // without using syncShadow on the window
        Ext.Window.prototype.shadow = false;
        
        // set SLD defaults for symbolizer
        OpenLayers.Renderer.defaultSymbolizer = {
            fillColor: "#808080",
            fillOpacity: 1,
            strokeColor: "#000000",
            strokeOpacity: 1,
            strokeWidth: 1,
            strokeDashstyle: "solid",
            pointRadius: 3,
            graphicName: "square",
            haloColor: "#FFFFFF",
            fontColor: "#000000"
        };

        GeoExplorer.superclass.constructor.apply(this, arguments);

        this.mapID = this.initialConfig.id;
    },
    
    displayXHRTrouble: function(response) {
        Ext.Msg.show({
            title: this.connErrorTitleText,
            msg: this.connErrorText +
                ": " + response.status + " " + response.statusText,
            icon: Ext.MessageBox.ERROR,
            buttons: {ok: this.connErrorDetailsText, cancel: true},
            fn: function(result) {
                if(result == "ok") {
                    var details = new Ext.Window({
                        title: response.status + " " + response.statusText,
                        width: 400,
                        height: 300,
                        items: {
                            xtype: "container",
                            cls: "error-details",
                            html: response.responseText
                        },
                        autoScroll: true,
                        buttons: [{
                            text: "OK",
                            handler: function() { details.close(); }
                        }]
                    });
                    details.show();
                    this.close();
                }
            }
        });
    },
    
    addLayerSource: function(options) {
        var source = GeoExplorer.superclass.addLayerSource.apply(this, arguments);
        source instanceof gxp.plugins.WMSSource && source.on("ready", function() {
            var request = source.store.reader.raw.capability.request.describelayer;
            if (!request) {
                return;
            }
            var layers = [];
            source.store.each(function(r) {
                layers.push(r.get("name"));
            });
            Ext.Ajax.request({
                url: source.url,
                params: {
                    "SERVICE": "WMS",
                    "REQUEST": "DescribeLayer",
                    "VERSION": source.store.reader.raw.version,
                    "LAYERS": layers.join(",")
                },
                disableCaching: false,
                success: function(response) {
                    this.describeLayerCache[request.href] =
                        new OpenLayers.Format.WMSDescribeLayer().read(
                            response.responseXML &&
                            response.responseXML.documentElement ?
                                response.responseXML : response.responseText);
                },
                failure: function() {
                    // well, bad luck, but no need to worry
                },
                scope: this
            });
        }, this);
        return source;
    },
    
    initMapPanel: function() {
        this.mapItems = [{
            xtype: "gx_zoomslider",
            vertical: true,
            height: 100,
            plugins: new GeoExt.ZoomSliderTip({
                template: "<div>"+this.zoomSliderTipText+": {zoom}<div>"
            })
        }];
        
        GeoExplorer.superclass.initMapPanel.apply(this, arguments);
        
        this.mapPanel.map.events.register("preaddlayer", this, function(e) {
            e.layer instanceof OpenLayers.Layer.WMS && !e.layer.singleTile &&
                e.layer.maxExtent && e.layer.mergeNewParams({
                    tiled: true,
                    tilesOrigin: [e.layer.maxExtent.left, e.layer.maxExtent.bottom]
                }
            );
        });
    },
    
    /**
     * Method: initPortal
     * Create the various parts that compose the layout.
     */
    initPortal: function() {

        // TODO: make a proper component out of this
        var mapOverlay = this.createMapOverlay();
        this.mapPanel.add(mapOverlay);

        var addLayerButton = new Ext.Button({
            tooltip : this.addLayersButtonText,
            disabled: true,
            iconCls: "icon-addlayers",
            handler : this.showCapabilitiesGrid,
            scope: this
        });
        this.on("ready", function() {addLayerButton.enable();});

        var getRecordFromNode = function(node) {
            if(node && node.layer) {
                var layer = node.layer;
                var store = node.layerStore;
                record = store.getAt(store.findBy(function(r) {
                    return r.get("layer") === layer;
                }));
            }
            return record;
        };

        var getSelectedLayerRecord = function() {
            var node = layerTree.getSelectionModel().getSelectedNode();
            return getRecordFromNode(node);
        };
        
        var removeLayerAction = new Ext.Action({
            text: this.removeLayerActionText,
            iconCls: "icon-removelayers",
            disabled: true,
            tooltip: this.removeLayerActionTipText,
            handler: function() {
                var record = getSelectedLayerRecord();
                if(record) {
                    this.mapPanel.layers.remove(record);
                    removeLayerAction.disable();
                }
            },
            scope: this
        });

        var treeRoot = new Ext.tree.TreeNode({
            text: "Layers",
            expanded: true,
            isTarget: false,
            allowDrop: false
        });
        treeRoot.appendChild(new GeoExt.tree.LayerContainer({
            text: this.layerContainerText,
            iconCls: "gx-folder",
            expanded: true,
            loader: new GeoExt.tree.LayerLoader({
                store: this.mapPanel.layers,
                filter: function(record) {
                    return !record.get("group") &&
                        record.get("layer").displayInLayerSwitcher == true;
                },
                createNode: function(attr) {
                    var layer = attr.layer;
                    var store = attr.layerStore;
                    if (layer && store) {
                        var record = store.getAt(store.findBy(function(r) {
                            return r.get("layer") === layer;
                        }));
                        if (record && !record.get("queryable")) {
                            attr.iconCls = "gx-tree-rasterlayer-icon";
                        }
                    }
                    return GeoExt.tree.LayerLoader.prototype.createNode.apply(this, [attr]);
                }
            }),
            singleClickExpand: true,
            allowDrag: false,
            listeners: {
                append: function(tree, node) {
                    node.expand();
                }
            }
        }));
        
        treeRoot.appendChild(new GeoExt.tree.LayerContainer({
            text: this.backgroundContainerText,
            iconCls: "gx-folder",
            expanded: true,
            group: "background",
            loader: new GeoExt.tree.LayerLoader({
                baseAttrs: {checkedGroup: "background"},
                store: this.mapPanel.layers,
                filter: function(record) {
                    return record.get("group") === "background" &&
                        record.get("layer").displayInLayerSwitcher == true;
                },
                createNode: function(attr) {
                    var layer = attr.layer;
                    var store = attr.layerStore;
                    if (layer && store) {
                        var record = store.getAt(store.findBy(function(r) {
                            return r.get("layer") === layer;
                        }));
                        if (record) {
                            if (!record.get("queryable")) {
                                attr.iconCls = "gx-tree-rasterlayer-icon";
                            }
                            if (record.get("fixed")) {
                                attr.allowDrag = false;
                            }
                        }
                    }
                    return GeoExt.tree.LayerLoader.prototype.createNode.apply(this, arguments);
                }
            }),
            singleClickExpand: true,
            allowDrag: false,
            listeners: {
                append: function(tree, node) {
                    node.expand();
                }
            }
        }));

        var showPropertiesAction = new Ext.Action({
            text: this.layerPropertiesText,
            iconCls: "icon-layerproperties",
            disabled: true,
            tooltip: this.layerPropertiesTipText,
            handler: function() {
                var node = layerTree.getSelectionModel().getSelectedNode();
                if (node && node.layer) {
                    var layer = node.layer;
                    var store = node.layerStore;
                    var record = store.getAt(store.findBy(function(record){
                        return record.get("layer") === layer;
                    }));
                    var backupParams = Ext.apply({}, record.get("layer").params);
                    var prop = new Ext.Window({
                        title: "Properties: " + record.get("layer").name,
                        width: 280,
                        autoHeight: true,
                        items: [{
                            xtype: "gx_wmslayerpanel",
                            autoHeight: true,
                            layerRecord: record,
                            defaults: {
                                autoHeight: true,
                                hideMode: "offsets"
                            }
                        }]
                    });
                    // disable the "About" tab's fields to indicate that they
                    // are read-only
                    //TODO WMSLayerPanel should be easier to configure for this
                    prop.items.get(0).items.get(0).cascade(function(i) {
                        i instanceof Ext.form.Field && i.setDisabled(true);
                    });
                    var stylesPanel = this.createStylesPanel({
                        layerRecord: record,
                        applySelectedStyle: true
                    });
                    stylesPanel.setTitle("Styles");
                    // add styles tab
                    prop.items.get(0).add(stylesPanel)
                    prop.show();
                }
            },
            scope: this
        });

        var updateLayerActions = function(sel, node) {
            if(node && node.layer) {
                // allow removal if more than one non-vector layer
                var count = this.mapPanel.layers.queryBy(function(r) {
                    return !(r.get("layer") instanceof OpenLayers.Layer.Vector);
                }).getCount();
                if(count > 1) {
                    removeLayerAction.enable();
                } else {
                    removeLayerAction.disable();
                }
                var record = getRecordFromNode(node);
                if (record.get("properties")) {
                    showPropertiesAction.enable();                    
                } else {
                    showPropertiesAction.disable();
                }
            } else {
                removeLayerAction.disable();
                showPropertiesAction.disable();
            }
        };

        var layerTree = new Ext.tree.TreePanel({
            root: treeRoot,
            rootVisible: false,
            border: false,
            enableDD: true,
            selModel: new Ext.tree.DefaultSelectionModel({
                listeners: {
                    beforeselect: updateLayerActions,
                    scope: this
                }
            }),
            listeners: {
                contextmenu: function(node, e) {
                    if(node && node.layer) {
                        node.select();
                        var c = node.getOwnerTree().contextMenu;
                        c.contextNode = node;
                        c.showAt(e.getXY());
                    }
                },
                beforemovenode: function(tree, node, oldParent, newParent, index) {
                    // change the group when moving to a new container
                    if(oldParent !== newParent) {
                        var store = newParent.loader.store;
                        var index = store.findBy(function(r) {
                            return r.get("layer") === node.layer;
                        });
                        var record = store.getAt(index);
                        record.set("group", newParent.attributes.group);
                    }
                },                
                scope: this
            },
            contextMenu: new Ext.menu.Menu({
                items: [
                    {
                        text: this.zoomToLayerExtentText,
                        iconCls: "icon-zoom-to",
                        handler: function() {
                            var node = layerTree.getSelectionModel().getSelectedNode();
                            if(node && node.layer) {
                                var map = this.mapPanel.map;
                                var extent = node.layer.restrictedExtent || map.maxExtent;
                                map.zoomToExtent(extent, true);
                            }
                        },
                        scope: this
                    },
                    removeLayerAction,
                    showPropertiesAction
                ]
            })
        });
        
        var layersContainer = new Ext.Panel({
            autoScroll: true,
            border: false,
            title: this.layersContainerText,
            items: [layerTree],
            tbar: [
                addLayerButton,
                Ext.apply(new Ext.Button(removeLayerAction), {text: ""}),
                Ext.apply(new Ext.Button(showPropertiesAction), {text: ""})
            ]
        });

        this.legendPanel = new GeoExt.LegendPanel({
            title: this.legendPanelText,
            border: false,
            hideMode: "offsets",
            split: true,
            autoScroll: true,
            ascending: false,
            map: this.mapPanel.map,
            defaults: {cls: 'legend-item'}
        });

        this.on("ready", function(){
            if (!this.mapID) {
                this.showCapabilitiesGrid();
            }
        }, this);

        var layersTabPanel = new Ext.TabPanel({
            border: false,
            deferredRender: false,
            items: [layersContainer, this.legendPanel],
            activeTab: 0
        });

        //needed for Safari
        var westPanel = new Ext.Panel({
            layout: "fit",
            items: [layersTabPanel],
            region: "west",
            width: 250
        });

        this.toolbar = new Ext.Toolbar({
            disabled: true,
            items: this.createTools()
        });

        this.on("ready", function() {
            // enable only those items that were not specifically disabled
            var disabled = this.toolbar.items.filterBy(function(item) {
                return item.initialConfig && item.initialConfig.disabled;
            });
            this.toolbar.enable();
            disabled.each(function(item) {
                item.disable();
            });
        }, this);
        
        this.googleEarthPanel = new gxp.GoogleEarthPanel({
            mapPanel: this.mapPanel,
            listeners: {
                "beforeadd": function(record) {
                    return record.get("group") !== "background";
                },
                "show": function() {
                    addLayerButton.disable();
                    removeLayerAction.disable();
                    layerTree.getSelectionModel().un(
                        "beforeselect", updateLayerActions, this);
                },
                "hide": function() {
                    addLayerButton.enable();
                    updateLayerActions();
                    layerTree.getSelectionModel().on(
                        "beforeselect", updateLayerActions, this);
                }
            }
        });
        
        this.mapPanelContainer = new Ext.Panel({
            layout: "card", 
            region: "center",
            defaults: {
                // applied to each contained panel
                border:false
            },
            items: [
                this.mapPanel,
                this.googleEarthPanel
            ],
            activeItem: 0
        });

        var header = new Ext.Panel({
            region: "north",
            autoHeight: true,
            contentEl: 'header-wrapper'
        });

        Lang.registerLinks();

        this.portalItems = [
            header, {
                region: "center",
                xtype: "container",
                layout: "fit",
                hideBorders: true,
                items: {
                    layout: "border",
                    deferredRender: false,
                    tbar: this.toolbar,
                    items: [
                        this.mapPanelContainer,
                        westPanel
                    ]
                }
            }
        ];

        GeoExplorer.superclass.initPortal.apply(this, arguments);
    },
    
    /** api: method[createStylesPanel]
     *  :param options: ``Object`` Options for the :class:`gxp.WMSStylesDialog`.
     *      Supported options are ``layerRecord``, ``styleName``, ``editable``
     *      and ``listeners`` (except "ready", "modified" and "styleselected"
     *      listeners)
     *  :return: ``Ext.Panel`` A panel with a :class:`gxp.WMSStylesDialog` as
     *      only item.
     */
    createStylesPanel: function(options) {
        var stylesPanel, stylesDialog;
        var createStylesDialog = function() {
            if (stylesPanel) {
                stylesDialog.destroy();
                stylesPanel.getFooterToolbar().items.each(function(i) {
                    i.disable();
                });
            }
            stylesDialog = new gxp.WMSStylesDialog(Ext.apply({
                style: "padding: 10px 10px 0 10px;",
                editable: layer.url.replace(
                    this.urlPortRegEx, "$1/").indexOf(
                    this.localGeoServerBaseUrl.replace(
                    this.urlPortRegEx, "$1/")) === 0,
                layerDescription: layerDescription,
                plugins: [new gxp.plugins.GeoServerStyleWriter({
                    baseUrl: layerUrl.split(
                        "?").shift().replace(/\/(wms|ows)\/?$/, "/rest")
                })],
                autoScroll: true,
                listeners: Ext.apply(options.listeners, {
                    "ready": function() {
                        // we don't want the Cancel and Save buttons
                        // if we cannot edit styles
                        stylesDialog.editable === false &&
                            stylesPanel.getFooterToolbar().hide();
                    },
                    "modified": function() {
                        // enable the save button
                        stylesPanel.buttons[1].enable();
                    },
                    "styleselected": function() {
                        // enable the cancel button
                        stylesPanel.buttons[0].enable();
                    },
                    scope: this
                })
            }, options));
            if (stylesPanel) {
                stylesPanel.add(stylesDialog);
                stylesPanel.doLayout();
            }
        }.bind(this);
        
        var layer = options.layerRecord.get("layer");
        var layerUrl = layer.url;
        
        // remember the layer's current style
        var initialStyle = layer.params.STYLES;

        // get DescribeLayer entry
        var layerDescription;
        var cache = this.describeLayerCache[layerUrl];
        if (cache) {
            for (var i=0,len=cache.length; i<len; ++i) {
                if (cache[i].layerName == record.get("name")) {
                    layerDescription = cache[i];
                    break;
                }
            }
        };
        
        createStylesDialog();
        stylesPanel = new Ext.Panel({
            autoHeight: true,
            border: false,
            items: stylesDialog,
            buttons: [{
                text: "Cancel",
                disabled: true,
                handler: function() {
                    layer.mergeNewParams({
                        "STYLES": initialStyle
                    });
                    stylesPanel.ownerCt instanceof Ext.Window ?
                        stylesPanel.ownerCt.close() :
                        createStylesDialog();
                },
                scope: this
            }, {
                text: "Save",
                disabled: true,
                handler: function() {
                    this.busyMask = new Ext.LoadMask(stylesPanel.el,
                        {msg: "Applying style changes..."});
                    this.busyMask.show();
                    stylesDialog.saveStyles({
                        success: function() {
                            var rec = stylesDialog.selectedStyle;
                            var styleName = rec.get("userStyle").isDefault ?
                                "" : rec.get("name");
                            if (options.applySelectedStyle === true ||
                                        styleName === initialStyle ||
                                        rec.get("name") === initialStyle) {
                                layer.mergeNewParams({
                                    "STYLES": styleName,
                                    "_dc": Math.random()
                                });
                            }
                            this.busyMask.hide();
                            // use setTimeout here to make sure that other
                            // "saved" listeners also get executed before the
                            // stylesDialog gets destroyed
                            window.setTimeout(function() {
                                stylesPanel.ownerCt instanceof Ext.Window ?
                                    stylesPanel.ownerCt.close() :
                                    createStylesDialog();
                            });
                        },
                        scope: this
                    });
                },
                scope: this
            }],
            listeners: {
                "added": function(cmp, ownerCt) {
                    ownerCt instanceof Ext.Window &&
                        cmp.buttons[0].enable();
                }
            }
        });
        return stylesPanel;
    },

    /**
     * Method: initCapGrid
     * Constructs a window with a capabilities grid.
     */
    initCapGrid: function(){

        var source, data = [];        
        for (var id in this.layerSources) {
            source = this.layerSources[id];
            if (source.store) {
                data.push([id, this.layerSources[id].title || id]);                
            }
        }
        var sources = new Ext.data.ArrayStore({
            fields: ["id", "title"],
            data: data
        });

        var firstSource = this.layerSources[data[0][0]];
        var expander = new GeoExplorer.CapabilitiesRowExpander({
            ows: firstSource.url,
            layerDescriptions: firstSource.store.reader.raw &&
                this.describeLayerCache[firstSource.store.reader.raw.capability.request.describelayer.href]
        });
        
        var addLayers = function() {
            var key = sourceComboBox.getValue();
            var layerStore = this.mapPanel.layers;
            var source = this.layerSources[key];
            var records = capGridPanel.getSelectionModel().getSelections();
            var record;
            for (var i=0, ii=records.length; i<ii; ++i) {
                record = source.createLayerRecord({
                    name: records[i].get("name"),
                    source: key,
                    buffer: 0
                });
                if (record) {
                    if (record.get("group") === "background") {
                        layerStore.insert(0, [record]);
                    } else {
                        layerStore.add([record]);
                    }
                }
            }
        };

        var capGridPanel = new Ext.grid.GridPanel({
            store: firstSource.store,
            layout: 'fit',
            region: 'center',
            autoScroll: true,
            autoExpandColumn: "title",
            plugins: [expander],
            colModel: new Ext.grid.ColumnModel([
                expander,
                {header: "Name", dataIndex: "name", width: 150, sortable: true},
                {id: "title", header: "Title", dataIndex: "title", sortable: true}
            ]),
            listeners: {
                rowdblclick: addLayers,
                scope: this
            }
        });

        var sourceComboBox = new Ext.form.ComboBox({
            store: sources,
            valueField: "id",
            displayField: "title",
            triggerAction: "all",
            editable: false,
            allowBlank: false,
            forceSelection: true,
            mode: "local",
            value: data[0][0],
            listeners: {
                select: function(combo, record, index) {
                    var store = this.layerSources[record.get("id")].store;
                    capGridPanel.reconfigure(store, capGridPanel.getColumnModel());
                    // TODO: remove the following when this Ext issue is addressed
                    // http://www.extjs.com/forum/showthread.php?100345-GridPanel-reconfigure-should-refocus-view-to-correct-scroller-height&p=471843
                    capGridPanel.getView().focusRow(0);
                    expander.ows = this.layerSources[record.get("id")].url;
                    expander.layerDescriptions = store.reader.raw &&
                        this.describeLayerCache[store.reader.raw.capability.request.describelayer.href]
                },
                scope: this
            }
        });

        var capGridToolbar = null;

        if (this.proxy || this.layerSources.getCount() > 1) {
            capGridToolbar = [
                new Ext.Toolbar.TextItem({
                    text: this.layerSelectionLabel
                }),
                sourceComboBox
            ];
        }

        if (this.proxy) {
            capGridToolbar.push(new Ext.Button({
                text: this.layerAdditionLabel, 
                handler: function() {
                    newSourceWindow.show();
                }
            }));
        }

        var app = this;
        var newSourceWindow = new gxp.NewSourceWindow({
            modal: true,
            listeners: {
                "server-added": function(url) {
                    newSourceWindow.setLoading();
                    this.addLayerSource({
                        config: {url: url}, // assumes default of gx_wmssource
                        callback: function(id) {
                            // add to combo and select
                            var record = new sources.recordType({
                                id: id,
                                title: this.layerSources[id].title || "Untitled" // TODO: titles
                            });
                            sources.insert(0, [record]);
                            sourceComboBox.onSelect(record, 0);
                            newSourceWindow.hide();
                        },
                        failure: function() {
                            // TODO: wire up success/failure
                            newSourceWindow.setError("Error contacting server.\nPlease check the url and try again.");
                        },
                        scope: this
                    });
                },
                scope: this
            },
            // hack to get the busy mask so we can close it in case of a
            // communication failure
            addSource: function(url, success, failure, scope) {
                app.busyMask = scope.loadMask;
            }
        });
        
        this.capGrid = new Ext.Window({
            title: this.capGridText,
            closeAction: 'hide',
            layout: 'border',
            height: 300,
            width: 600,
            modal: true,
            items: [
                capGridPanel
            ],
            tbar: capGridToolbar,
            bbar: [
                "->",
                new Ext.Button({
                    text: this.capGridAddLayersText,
                    iconCls: "icon-addlayers",
                    handler: addLayers,
                    scope : this
                }),
                new Ext.Button({
                    text: this.capGridDoneText,
                    handler: function() {
                        this.capGrid.hide();
                    },
                    scope: this
                })
            ],
            listeners: {
                hide: function(win){
                    capGridPanel.getSelectionModel().clearSelections();
                }
            }
        });
    },

    /**
     * Method: showCapabilitiesGrid
     * Shows the window with a capabilities grid.
     */
    showCapabilitiesGrid: function() {
        if(!this.capGrid) {
            this.initCapGrid();
        }
        this.capGrid.show();
    },

    /** private: method[createMapOverlay]
     * Builds the :class:`Ext.Panel` containing components to be overlaid on the
     * map, setting up the special configuration for its layout and 
     * map-friendliness.
     */
    createMapOverlay: function() {
        var scaleLinePanel = new Ext.BoxComponent({
            autoEl: {
                tag: "div",
                cls: "olControlScaleLine overlay-element overlay-scaleline"
            }
        });

        scaleLinePanel.on('render', function(){
            var scaleLine = new OpenLayers.Control.ScaleLine({
                div: scaleLinePanel.getEl().dom,
                geodesic: true
            });

            this.mapPanel.map.addControl(scaleLine);
            scaleLine.activate();
        }, this);

        var zoomSelectorWrapper = new Ext.Panel({
            cls: 'overlay-element overlay-scalechooser',
            border: false 
        });

        this.on("ready", function() {
            var zoomStore = new GeoExt.data.ScaleStore({
                map: this.mapPanel.map
            });
        
            var zoomSelector = new Ext.form.ComboBox({
                emptyText: this.zoomSelectorText,
                tpl: '<tpl for="."><div class="x-combo-list-item">1 : {[parseInt(values.scale)]}</div></tpl>',
                editable: false,
                triggerAction: 'all',
                mode: 'local',
                store: zoomStore,
                width: 110
            });
    
            zoomSelector.on({
                click: function(evt) {
                    evt.stopEvent();
                },
                mousedown: function(evt) {
                    evt.stopEvent();
                },
                select: function(combo, record, index) {
                    this.mapPanel.map.zoomTo(record.data.level);
                },
                scope: this
            });
            
            function setScale() {
                var scale = zoomStore.queryBy(function(record) {
                    return this.mapPanel.map.getZoom() == record.data.level;
                }, this);
    
                if (scale.length > 0) {
                    scale = scale.items[0];
                    zoomSelector.setValue("1 : " + parseInt(scale.data.scale, 10));
                } else {
                    if (!zoomSelector.rendered) {
                        return;
                    }
                    zoomSelector.clearValue();
                }
            }
            setScale.call(this);
            this.mapPanel.map.events.register('zoomend', this, setScale);

            zoomSelectorWrapper.add(zoomSelector);
            zoomSelectorWrapper.doLayout();
        }, this);

        var mapOverlay = new Ext.Panel({
            // title: "Overlay",
            cls: 'map-overlay',
            items: [
                scaleLinePanel,
                zoomSelectorWrapper
            ]
        });

        mapOverlay.on("afterlayout", function(){
            scaleLinePanel.getEl().dom.style.position = 'relative';
            scaleLinePanel.getEl().dom.style.display = 'inline';

            mapOverlay.getEl().on("click", function(x){x.stopEvent();});
            mapOverlay.getEl().on("mousedown", function(x){x.stopEvent();});
        }, this);

        return mapOverlay;
    },

    createTools: function() {
        var toolGroup = "toolGroup";
        
        var printButton = new Ext.Button({
            tooltip: this.printTipText,
            iconCls: "icon-print",
            handler: function() {
                var unsupportedLayers = [];
                var printWindow = new Ext.Window({
                    title: this.printWindowTitleText,
                    modal: true,
                    border: false,
                    resizable: false
                });
                printWindow.add(new GeoExt.ux.PrintPreview({
                    mapTitle: this.about["title"],
                    comment: this.about["abstract"],
                    printMapPanel: {
                        map: {
                            controls: [
                                new OpenLayers.Control.Navigation(),
                                new OpenLayers.Control.PanPanel(),
                                new OpenLayers.Control.ZoomPanel(),
                                new OpenLayers.Control.Attribution()
                            ],
                            eventListeners: {
                                "preaddlayer": function(evt) {
                                    if(evt.layer instanceof OpenLayers.Layer.Google) {
                                        unsupportedLayers.push(evt.layer.name);
                                        return false;
                                    }
                                },
                                scope: this
                            }
                        },
                        items: [{
                            xtype: "gx_zoomslider",
                            vertical: true,
                            height: 100,
                            aggressive: true
                        }]
                    },
                    printProvider: {
                        capabilities: window.printCapabilities,
                        listeners: {
                            "beforeprint": function() {
                                // The print module does not like array params.
                                //TODO Remove when http://trac.geoext.org/ticket/216 is fixed.
                                printWindow.items.get(0).printMapPanel.layers.each(function(l){
                                    var params = l.get("layer").params;
                                    for(var p in params) {
                                        if (params[p] instanceof Array) {
                                            params[p] = params[p].join(",");
                                        }
                                    }
                                })
                            },
                            "print": function() {printWindow.close();}
                        }
                    },
                    includeLegend: true,
                    sourceMap: this.mapPanel,
                    legend: this.legendPanel
                }));
                printWindow.show();
                
                // measure the window content width by it's toolbar
                printWindow.setWidth(0);
                var tb = printWindow.items.get(0).items.get(0);
                var w = 0;
                tb.items.each(function(item){
                    if(item.getEl()) {
                        w += item.getWidth();
                    }
                });
                printWindow.setWidth(
                    Math.max(printWindow.items.get(0).printMapPanel.getWidth(),
                    w + 20));
                printWindow.center();
                
                unsupportedLayers.length &&
                    Ext.Msg.alert(this.unsupportedLayersTitleText, this.unsupportedLayersText +
                        "<ul><li>" + unsupportedLayers.join("</li><li>") + "</li></ul>");

            },
            scope: this
        });

        // create a navigation control
        var navAction = new GeoExt.Action({
            tooltip: this.navActionTipText,
            iconCls: "icon-pan",
            enableToggle: true,
            pressed: true,
            allowDepress: false,
            control: new OpenLayers.Control.Navigation(),
            map: this.mapPanel.map,
            toggleGroup: toolGroup
        });
        
        // create a navigation history control
        var historyControl = new OpenLayers.Control.NavigationHistory();
        this.mapPanel.map.addControl(historyControl);

        // create actions for previous and next
        var navPreviousAction = new GeoExt.Action({
		tooltip: this.navPreviousActionText,
            iconCls: "icon-zoom-previous",
            disabled: true,
            control: historyControl.previous
        });
        
        var navNextAction = new GeoExt.Action({
		tooltip: this.navNextAction,
            iconCls: "icon-zoom-next",
            disabled: true,
            control: historyControl.next
        });
        
        
        // create a get feature info control
        var info = {controls: []};
        var infoButton = new Ext.Button({
		tooltip: this.infoButtonText,
            iconCls: "icon-getfeatureinfo",
            toggleGroup: toolGroup,
            enableToggle: true,
            allowDepress: false,
            toggleHandler: function(button, pressed) {
                for (var i = 0, len = info.controls.length; i < len; i++){
                    if(pressed) {
                        info.controls[i].activate();
                    } else {
                        info.controls[i].deactivate();
                    }
                }
            }
        });

        var updateInfo = function() {
            var queryableLayers = this.mapPanel.layers.queryBy(function(x){
                return x.get("queryable");
            });

            var map = this.mapPanel.map;
            var control;
            for (var i = 0, len = info.controls.length; i < len; i++){
                control = info.controls[i];
                control.deactivate();  // TODO: remove when http://trac.openlayers.org/ticket/2130 is closed
                control.destroy();
            }

            info.controls = [];
            queryableLayers.each(function(x){
                var control = new OpenLayers.Control.WMSGetFeatureInfo({
                    url: x.get("layer").url,
                    queryVisible: true,
                    layers: [x.get("layer")],
                    eventListeners: {
                        getfeatureinfo: function(evt) {
                            this.displayPopup(evt, x.get("title") || x.get("name"));
                        },
                        scope: this
                    }
                });
                map.addControl(control);
                info.controls.push(control);
                if(infoButton.pressed) {
                    control.activate();
                }
            }, this);
        };

        this.mapPanel.layers.on("update", updateInfo, this);
        this.mapPanel.layers.on("add", updateInfo, this);
        this.mapPanel.layers.on("remove", updateInfo, this);

        // create split button for measure controls
        var activeIndex = 0;
        var measureSplit = new Ext.SplitButton({
            iconCls: "icon-measure-length",
            tooltip: this.measureSplitText,
            enableToggle: true,
            toggleGroup: toolGroup, // Ext doesn't respect this, registered with ButtonToggleMgr below
            allowDepress: false, // Ext doesn't respect this, handler deals with it
            handler: function(button, event) {
                // allowDepress should deal with this first condition
                if(!button.pressed) {
                    button.toggle();
                } else {
                    button.menu.items.itemAt(activeIndex).setChecked(true);
                }
            },
            listeners: {
                toggle: function(button, pressed) {
                    // toggleGroup should handle this
                    if(!pressed) {
                        button.menu.items.each(function(i) {
                            i.setChecked(false);
                        });
                    }
                },
                render: function(button) {
                    // toggleGroup should handle this
                    Ext.ButtonToggleMgr.register(button);
                }
            },
            menu: new Ext.menu.Menu({
                items: [
                    new Ext.menu.CheckItem(
                        new GeoExt.Action({
				text: this.lengthActionText,
                            iconCls: "icon-measure-length",
                            map: this.mapPanel.map,
                            toggleGroup: toolGroup,
                            group: toolGroup,
                            allowDepress: false,
                            map: this.mapPanel.map,
                            control: this.createMeasureControl(
                                OpenLayers.Handler.Path, "Length")
                        })),
                    new Ext.menu.CheckItem(
                        new GeoExt.Action({
                            text: this.areaActionText,
                            iconCls: "icon-measure-area",
                            map: this.mapPanel.map,
                            toggleGroup: toolGroup,
                            group: toolGroup,
                            allowDepress: false,
                            map: this.mapPanel.map,
                            control: this.createMeasureControl(
                                OpenLayers.Handler.Polygon, "Area")
                            }))
                  ]})});
        measureSplit.menu.items.each(function(item, index) {
            item.on({checkchange: function(item, checked) {
                measureSplit.toggle(checked);
                if(checked) {
                    activeIndex = index;
                    measureSplit.setIconClass(item.iconCls);
                }
            }});
        });
        
        var enable3DButton = new Ext.Button({
            iconCls:"icon-3D",
            tooltip: this.switchTo3DActionText,
            enableToggle: true,
            toggleHandler: function(button, state) {
                if (state === true) {
                    this.mapPanelContainer.getLayout().setActiveItem(1);
                    this.toolbar.disable();
                    button.enable();
                } else {
                    this.mapPanelContainer.getLayout().setActiveItem(0);
                    this.toolbar.enable();
                }
            },
            scope: this
        });

        var tools = [
            new Ext.Button({
                tooltip: this.saveMapText,
                handler: this.showMetadataForm,
                scope: this,
                iconCls: "icon-save"
            }),
            new Ext.Action({
                tooltip: this.publishActionText,
                handler: this.makeExportDialog,
                scope: this,
                iconCls: 'icon-export'
            }),
            window.printCapabilities ? printButton : "",
            "-",
            new Ext.Button({
                handler: function(){
                    this.mapPanel.map.zoomIn();
                },
                tooltip: this.zoomInActionText,
                iconCls: "icon-zoom-in",
                scope: this
            }),
            new Ext.Button({
		    tooltip: this.zoomOutActionText,
                handler: function(){
                    this.mapPanel.map.zoomOut();
                },
                iconCls: "icon-zoom-out",
                scope: this
            }),
            navPreviousAction,
            navNextAction,
            new Ext.Button({
		    	tooltip: this.zoomVisibleButtonText,
                iconCls: "icon-zoom-visible",
                handler: function() {
                    var extent, layer;
                    for(var i=0, len=this.map.layers.length; i<len; ++i) {
                        layer = this.map.layers[i];
                        if(layer.getVisibility()) {
                            if(extent) {
                                extent.extend(layer.maxExtent);
                            } else {
                                extent = layer.maxExtent.clone();
                            }
                        }
                    }
                    if(extent) {
                        this.mapPanel.map.zoomToExtent(extent);
                    }
                },
                scope: this
            }),
            enable3DButton
        ];

        return tools;
    },

    createMeasureControl: function(handlerType, title) {
        
        var styleMap = new OpenLayers.StyleMap({
            "default": new OpenLayers.Style(null, {
                rules: [new OpenLayers.Rule({
                    symbolizer: {
                        "Point": {
                            pointRadius: 4,
                            graphicName: "square",
                            fillColor: "white",
                            fillOpacity: 1,
                            strokeWidth: 1,
                            strokeOpacity: 1,
                            strokeColor: "#333333"
                        },
                        "Line": {
                            strokeWidth: 3,
                            strokeOpacity: 1,
                            strokeColor: "#666666",
                            strokeDashstyle: "dash"
                        },
                        "Polygon": {
                            strokeWidth: 2,
                            strokeOpacity: 1,
                            strokeColor: "#666666",
                            fillColor: "white",
                            fillOpacity: 0.3
                        }
                    }
                })]
            })
        });

        var cleanup = function() {
            if (measureToolTip) {
                measureToolTip.destroy();
            }   
        };

        var makeString = function(metricData) {
            var metric = metricData.measure;
            var metricUnit = metricData.units;
            
            measureControl.displaySystem = "english";
            
            var englishData = metricData.geometry.CLASS_NAME.indexOf("LineString") > -1 ?
            measureControl.getBestLength(metricData.geometry) :
            measureControl.getBestArea(metricData.geometry);

            var english = englishData[0];
            var englishUnit = englishData[1];
            
            measureControl.displaySystem = "metric";
            var dim = metricData.order == 2 ? 
                '<sup>2</sup>' :
                '';
            
            return metric.toFixed(2) + " " + metricUnit + dim + "<br>" + 
                english.toFixed(2) + " " + englishUnit + dim;
        };
        
        var measureToolTip; 
        var measureControl = new OpenLayers.Control.Measure(handlerType, {
            persist: true,
            handlerOptions: {layerOptions: {styleMap: styleMap}},
            eventListeners: {
                measurepartial: function(event) {
                    cleanup();
                    measureToolTip = new Ext.ToolTip({
                        target: Ext.getBody(),
                        html: makeString(event),
                        title: title,
                        autoHide: false,
                        closable: true,
                        draggable: false,
                        mouseOffset: [0, 0],
                        showDelay: 1,
                        listeners: {hide: cleanup}
                    });
                    if(event.measure > 0) {
                        var px = measureControl.handler.lastUp;
                        var p0 = this.mapPanel.getPosition();
                        measureToolTip.targetXY = [p0[0] + px.x, p0[1] + px.y];
                        measureToolTip.show();
                    }
                },
                measure: function(event) {
                    cleanup();                    
                    measureToolTip = new Ext.ToolTip({
                        target: Ext.getBody(),
                        html: makeString(event),
                        title: title,
                        autoHide: false,
                        closable: true,
                        draggable: false,
                        mouseOffset: [0, 0],
                        showDelay: 1,
                        listeners: {
                            hide: function() {
                                measureControl.cancel();
                                cleanup();
                            }
                        }
                    });
                },
                deactivate: cleanup,
                scope: this
            }
        });

        return measureControl;
    },

    /** private: method[makeExportDialog]
     *
     * Create a dialog providing the HTML snippet to use for embedding the 
     * (persisted) map, etc. 
     */
    makeExportDialog: function() { 
        new Ext.Window({
            title: this.publishActionText,
            layout: "fit",
            width: 380,
            autoHeight: true,
            items: [{
                xtype: "gx_embedmapdialog",
                url: this.rest + this.mapID + "/embed" 
            }]
        }).show();
    },

    /** private: method[initMetadataForm]
     *
     * Initialize metadata entry form.
     */
    initMetadataForm: function(){
        
        var titleField = new Ext.form.TextField({
            width: '95%',
            fieldLabel: this.metaDataMapTitle
        });

        var abstractField = new Ext.form.TextArea({
            width: '95%',
            height: 200,
            fieldLabel: this.metaDataMapAbstract
        });

        titleField.setValue(this.about.title);
        abstractField.setValue(this.about["abstract"]);

        var metaDataPanel = new Ext.FormPanel({
            bodyStyle: {padding: "5px"},          
            labelAlign: "top",
            items: [
                titleField,
                abstractField
            ]
        });

        metaDataPanel.enable();

        var app = this;

        this.metadataForm = new Ext.Window({
            title: this.metaDataHeader,
            closeAction: 'hide',
            items: metaDataPanel,
            modal: true,
            width: 400,
            autoHeight: true,
            bbar: [
                "->",
                new Ext.Button({
                    text: this.metadataFormSaveAsCopyText,
                    handler: function(e){
                        this.about.title = titleField.getValue();
                        this.about["abstract"] = abstractField.getValue();
                        this.metadataForm.hide();
                        this.save(true);
                    },
                    scope: this
                }),
                new Ext.Button({
                    text: this.metadataFormSaveText,
                    handler: function(e){
                        this.about.title = titleField.getValue();
                        this.about["abstract"] = abstractField.getValue();
                        this.metadataForm.hide();
                        this.save();
                    },
                    scope: this
                }),
                new Ext.Button({
                    text: this.metadataFormCancelText,
                    handler: function() {
                        this.metadataForm.hide();
                    },
                    scope: this
                })
            ],
            listeners: {
                hide: function(win){
                    titleField.setValue(app.about.title);
                    abstractField.setValue(app.about["abstract"]);
                }
            }
        });
    },

    /** private: method[showMetadataForm]
     *  Shows the window with a metadata form
     */
    showMetadataForm: function() {
        if(!this.metadataForm) {
            this.initMetadataForm();
        }

        this.metadataForm.show();
    },

    updateURL: function() {
        /* PUT to this url to update an existing map */
        return this.rest + this.mapID + '/data';
    },

<<<<<<< HEAD
    save: function() {
        var config = this.getState();
=======
    /** api: method[save]
     *  :arg as: ''Boolean'' True if map should be "Saved as..."
     *
     *  Subclasses that load config asynchronously can override this to load
     *  any configuration before applyConfig is called.
     */
    save : function(as){
        var config = this.configManager.getConfig(this);
>>>>>>> bc344ebb
        
        var failure = function(response, options) {
            var failureMessage = this.saveFailMessage;
            if (response.status == 401) {
                failureMessage = this.saveNotAuthorizedMessage;
            }
            new Ext.Window({
                title: this.saveFailTitle,
                style: "padding: 5px;",
                html: failureMessage
            }).show();
        };

        if (!this.mapID || as) {
            /* create a new map */ 
            Ext.Ajax.request({
                url: this.rest,
                method: 'POST',
                jsonData: config,
                success: function(response, options) {
                    var id = response.getResponseHeader("Location");
                    // trim whitespace to avoid Safari issue where the trailing newline is included
                    id = id.replace(/^\s*/,'');
                    id = id.replace(/\s*$/,'');
                    id = id.match(/[\d]*$/)[0];
                    this.mapID = id; //id is url, not mapID
                    this.fireEvent("saved", id);
                }, 
                failure: failure, 
                scope: this
            });
        }
        else {
            /* save an existing map */
            Ext.Ajax.request({
                url: this.updateURL(),
                method: 'PUT',
                jsonData: config,
                success: function(response, options) {
                    /* nothing for now */
                    this.fireEvent("saved", this.mapID);
                }, 
                failure: failure, 
                scope: this
            });         
        }
    }
});<|MERGE_RESOLUTION|>--- conflicted
+++ resolved
@@ -1660,10 +1660,6 @@
         return this.rest + this.mapID + '/data';
     },
 
-<<<<<<< HEAD
-    save: function() {
-        var config = this.getState();
-=======
     /** api: method[save]
      *  :arg as: ''Boolean'' True if map should be "Saved as..."
      *
@@ -1671,8 +1667,7 @@
      *  any configuration before applyConfig is called.
      */
     save : function(as){
-        var config = this.configManager.getConfig(this);
->>>>>>> bc344ebb
+        var config = this.getState();
         
         var failure = function(response, options) {
             var failureMessage = this.saveFailMessage;
